--- conflicted
+++ resolved
@@ -1,18 +1,7 @@
 HWSRC =	hwconf/hw.c \
 	hwconf/drv8301.c \
 	hwconf/drv8305.c \
-<<<<<<< HEAD
-	hwconf/drv8320.c \
-	hwconf/hw_palta_fpga_bitstream.c \
-	hwconf/hw_palta.c \
-	hwconf/hw_rh.c \
-	hwconf/hw_tp.c \
-	hwconf/hw_75_300.c \
-	hwconf/hw_mini4.c \
-	hwconf/hw_das_mini.c
-=======
 	hwconf/drv8320s.c \
 	hwconf/drv8323s.c
->>>>>>> 123bb00a
 
 HWINC = hwconf