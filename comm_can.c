--- conflicted
+++ resolved
@@ -133,239 +133,7 @@
 	}
 }
 
-<<<<<<< HEAD
-static THD_FUNCTION(cancom_read_thread, arg) {
-	(void)arg;
-	chRegSetThreadName("CAN");
-
-	event_listener_t el;
-	CANRxFrame rxmsg;
-
-	chEvtRegister(&CANDx.rxfull_event, &el, 0);
-
-	while(!chThdShouldTerminateX()) {
-		// Feed watchdog
-		timeout_feed_WDT(THREAD_CANBUS);
-
-		if (chEvtWaitAnyTimeout(ALL_EVENTS, MS2ST(10)) == 0) {
-			continue;
-		}
-
-		msg_t result = canReceive(&CANDx, CAN_ANY_MAILBOX, &rxmsg, TIME_IMMEDIATE);
-
-		while (result == MSG_OK) {
-			rx_frames[rx_frame_write++] = rxmsg;
-			if (rx_frame_write == RX_FRAMES_SIZE) {
-				rx_frame_write = 0;
-			}
-
-			chEvtSignal(process_tp, (eventmask_t) 1);
-
-			result = canReceive(&CANDx, CAN_ANY_MAILBOX, &rxmsg, TIME_IMMEDIATE);
-		}
-	}
-
-	chEvtUnregister(&CANDx.rxfull_event, &el);
-}
-
-static THD_FUNCTION(cancom_process_thread, arg) {
-	(void)arg;
-
-	chRegSetThreadName("Cancom process");
-	process_tp = chThdGetSelfX();
-
-	int32_t ind = 0;
-	unsigned int rxbuf_len;
-	unsigned int rxbuf_ind;
-	uint8_t crc_low;
-	uint8_t crc_high;
-	bool commands_send;
-
-	for(;;) {
-		chEvtWaitAny((eventmask_t) 1);
-
-		while (rx_frame_read != rx_frame_write) {
-			CANRxFrame rxmsg = rx_frames[rx_frame_read++];
-
-			if (rxmsg.IDE == CAN_IDE_EXT) {
-				uint8_t id = rxmsg.EID & 0xFF;
-				CAN_PACKET_ID cmd = rxmsg.EID >> 8;
-				can_status_msg *stat_tmp;
-
-				if (id == 255 || id == app_get_configuration()->controller_id) {
-					switch (cmd) {
-					case CAN_PACKET_SET_DUTY:
-						ind = 0;
-						mc_interface_set_duty(buffer_get_float32(rxmsg.data8, 1e5, &ind));
-						timeout_reset();
-						break;
-
-					case CAN_PACKET_SET_CURRENT:
-						ind = 0;
-						mc_interface_set_current(buffer_get_float32(rxmsg.data8, 1e3, &ind));
-						timeout_reset();
-						break;
-
-					case CAN_PACKET_SET_CURRENT_BRAKE:
-						ind = 0;
-						mc_interface_set_brake_current(buffer_get_float32(rxmsg.data8, 1e3, &ind));
-						timeout_reset();
-						break;
-
-					case CAN_PACKET_SET_RPM:
-						ind = 0;
-						mc_interface_set_pid_speed(buffer_get_float32(rxmsg.data8, 1e0, &ind));
-						timeout_reset();
-						break;
-
-					case CAN_PACKET_SET_POS:
-						ind = 0;
-						mc_interface_set_pid_pos(buffer_get_float32(rxmsg.data8, 1e6, &ind));
-						timeout_reset();
-						break;
-
-					case CAN_PACKET_FILL_RX_BUFFER:
-						memcpy(rx_buffer + rxmsg.data8[0], rxmsg.data8 + 1, rxmsg.DLC - 1);
-						break;
-
-					case CAN_PACKET_FILL_RX_BUFFER_LONG:
-						rxbuf_ind = (unsigned int)rxmsg.data8[0] << 8;
-						rxbuf_ind |= rxmsg.data8[1];
-						if (rxbuf_ind < RX_BUFFER_SIZE) {
-							memcpy(rx_buffer + rxbuf_ind, rxmsg.data8 + 2, rxmsg.DLC - 2);
-						}
-						break;
-
-					case CAN_PACKET_PROCESS_RX_BUFFER:
-						ind = 0;
-						rx_buffer_last_id = rxmsg.data8[ind++];
-						commands_send = rxmsg.data8[ind++];
-						rxbuf_len = (unsigned int)rxmsg.data8[ind++] << 8;
-						rxbuf_len |= (unsigned int)rxmsg.data8[ind++];
-
-						if (rxbuf_len > RX_BUFFER_SIZE) {
-							break;
-						}
-
-						crc_high = rxmsg.data8[ind++];
-						crc_low = rxmsg.data8[ind++];
-
-						if (crc16(rx_buffer, rxbuf_len)
-								== ((unsigned short) crc_high << 8
-										| (unsigned short) crc_low)) {
-
-							if (commands_send) {
-								commands_send_packet(rx_buffer, rxbuf_len);
-							} else {
-								commands_set_send_func(send_packet_wrapper);
-								commands_process_packet(rx_buffer, rxbuf_len);
-							}
-						}
-						break;
-
-					case CAN_PACKET_PROCESS_SHORT_BUFFER:
-						ind = 0;
-						rx_buffer_last_id = rxmsg.data8[ind++];
-						commands_send = rxmsg.data8[ind++];
-
-						if (commands_send) {
-							commands_send_packet(rxmsg.data8 + ind, rxmsg.DLC - ind);
-						} else {
-							commands_set_send_func(send_packet_wrapper);
-							commands_process_packet(rxmsg.data8 + ind, rxmsg.DLC - ind);
-						}
-						break;
-
-					case CAN_PACKET_SET_CURRENT_REL:
-						ind = 0;
-						mc_interface_set_current_rel(buffer_get_float32(rxmsg.data8, 1e5, &ind));
-						timeout_reset();
-						break;
-
-					case CAN_PACKET_SET_CURRENT_BRAKE_REL:
-						ind = 0;
-						mc_interface_set_brake_current_rel(buffer_get_float32(rxmsg.data8, 1e5, &ind));
-						timeout_reset();
-						break;
-
-					case CAN_PACKET_SET_CURRENT_HANDBRAKE:
-						ind = 0;
-						mc_interface_set_handbrake(buffer_get_float32(rxmsg.data8, 1e3, &ind));
-						timeout_reset();
-						break;
-
-					case CAN_PACKET_SET_CURRENT_HANDBRAKE_REL:
-						ind = 0;
-						mc_interface_set_handbrake_rel(buffer_get_float32(rxmsg.data8, 1e5, &ind));
-						timeout_reset();
-						break;
-
-					default:
-						break;
-					}
-				}
-
-				switch (cmd) {
-				case CAN_PACKET_STATUS:
-					for (int i = 0;i < CAN_STATUS_MSGS_TO_STORE;i++) {
-						stat_tmp = &stat_msgs[i];
-						if (stat_tmp->id == id || stat_tmp->id == -1) {
-							ind = 0;
-							stat_tmp->id = id;
-							stat_tmp->rx_time = chVTGetSystemTime();
-							stat_tmp->rpm = (float)buffer_get_int32(rxmsg.data8, &ind);
-							stat_tmp->current = (float)buffer_get_int16(rxmsg.data8, &ind) / 10.0;
-							stat_tmp->duty = (float)buffer_get_int16(rxmsg.data8, &ind) / 1000.0;
-							break;
-						}
-					}
-					break;
-
-				default:
-					break;
-				}
-			} else {
-				if (sid_callback) {
-					sid_callback(rxmsg.SID, rxmsg.data8, rxmsg.DLC);
-				}
-			}
-
-			if (rx_frame_read == RX_FRAMES_SIZE) {
-				rx_frame_read = 0;
-			}
-		}
-	}
-}
-
-static THD_FUNCTION(cancom_status_thread, arg) {
-	(void)arg;
-	chRegSetThreadName("CAN status");
-
-	for(;;) {
-		if (app_get_configuration()->send_can_status) {
-			// Send status message
-			int32_t send_index = 0;
-			uint8_t buffer[8];
-			buffer_append_int32(buffer, (int32_t)mc_interface_get_rpm(), &send_index);
-			buffer_append_int16(buffer, (int16_t)(mc_interface_get_tot_current() * 10.0), &send_index);
-			buffer_append_int16(buffer, (int16_t)(mc_interface_get_duty_cycle_now() * 1000.0), &send_index);
-			comm_can_transmit_eid(app_get_configuration()->controller_id |
-					((uint32_t)CAN_PACKET_STATUS << 8), buffer, send_index);
-		}
-
-		systime_t sleep_time = CH_CFG_ST_FREQUENCY / app_get_configuration()->send_can_status_rate_hz;
-		if (sleep_time == 0) {
-			sleep_time = 1;
-		}
-
-		chThdSleep(sleep_time);
-	}
-}
-
-void comm_can_transmit_eid(uint32_t id, uint8_t *data, uint8_t len) {
-=======
 void comm_can_transmit_eid(uint32_t id, const uint8_t *data, uint8_t len) {
->>>>>>> 123bb00a
 	if (len > 8) {
 		len = 8;
 	}
@@ -924,6 +692,9 @@
 	chEvtRegister(&HW_CAN_DEV.rxfull_event, &el, 0);
 
 	while(!chThdShouldTerminateX()) {
+		// Feed watchdog
+		timeout_feed_WDT(THREAD_CANBUS);
+        
 		if (chEvtWaitAnyTimeout(ALL_EVENTS, MS2ST(10)) == 0) {
 			continue;
 		}
