/*
	Copyright 2016 - 2020 Benjamin Vedder	benjamin@vedder.se

	This file is part of the VESC firmware.

	The VESC firmware is free software: you can redistribute it and/or modify
    it under the terms of the GNU General Public License as published by
    the Free Software Foundation, either version 3 of the License, or
    (at your option) any later version.

    The VESC firmware is distributed in the hope that it will be useful,
    but WITHOUT ANY WARRANTY; without even the implied warranty of
    MERCHANTABILITY or FITNESS FOR A PARTICULAR PURPOSE.  See the
    GNU General Public License for more details.

    You should have received a copy of the GNU General Public License
    along with this program.  If not, see <http://www.gnu.org/licenses/>.
 */

#include "mc_interface.h"
#include "mcpwm.h"
#include "mcpwm_foc.h"
#include "ledpwm.h"
#include "stm32f4xx_conf.h"
#include "hw.h"
#include "terminal.h"
#include "utils.h"
#include "ch.h"
#include "hal.h"
#include "commands.h"
#include "encoder/encoder.h"
#include "buffer.h"
#include "gpdrive.h"
#include "comm_can.h"
#include "shutdown.h"
#include "app.h"
#include "utils.h"
#include "mempools.h"
#include "crc.h"
#include "bms.h"
#include "events.h"

#include <math.h>
#include <stdlib.h>
#include <string.h>

// Macros
#define DIR_MULT		(motor_now()->m_conf.m_invert_direction ? -1.0 : 1.0)

// Global variables
volatile uint16_t ADC_Value[HW_ADC_CHANNELS + HW_ADC_CHANNELS_EXTRA];
volatile float ADC_curr_norm_value[6];

typedef struct {
	volatile mc_configuration m_conf;
	mc_fault_code m_fault_now;
	setup_stats m_stats;
	int m_ignore_iterations;
	int m_drv_fault_iterations;
	unsigned int m_cycles_running;
	bool m_lock_enabled;
	bool m_lock_override_once;
	float m_motor_current_sum;
	float m_input_current_sum;
	float m_motor_current_iterations;
	float m_input_current_iterations;
	float m_motor_id_sum;
	float m_motor_iq_sum;
	float m_motor_id_iterations;
	float m_motor_iq_iterations;
	float m_motor_vd_sum;
	float m_motor_vq_sum;
	float m_motor_vd_iterations;
	float m_motor_vq_iterations;
	float m_amp_seconds;
	float m_amp_seconds_charged;
	float m_watt_seconds;
	float m_watt_seconds_charged;
	float m_position_set;
	float m_temp_fet;
	float m_temp_motor;
	float m_gate_driver_voltage;
	float m_motor_current_unbalance;
	float m_motor_current_unbalance_error_rate;
	float m_f_samp_now;
	float m_input_voltage_filtered;
	float m_input_voltage_filtered_slower;

	// Backup data counters
	uint64_t m_odometer_last;
	uint64_t m_runtime_last;
} motor_if_state_t;

// Private variables
static volatile motor_if_state_t m_motor_1;
#ifdef HW_HAS_DUAL_MOTORS
static volatile motor_if_state_t m_motor_2;
#endif

// Sampling variables
#define ADC_SAMPLE_MAX_LEN		2000
__attribute__((section(".ram4"))) static volatile int16_t m_curr0_samples[ADC_SAMPLE_MAX_LEN];
__attribute__((section(".ram4"))) static volatile int16_t m_curr1_samples[ADC_SAMPLE_MAX_LEN];
__attribute__((section(".ram4"))) static volatile int16_t m_ph1_samples[ADC_SAMPLE_MAX_LEN];
__attribute__((section(".ram4"))) static volatile int16_t m_ph2_samples[ADC_SAMPLE_MAX_LEN];
__attribute__((section(".ram4"))) static volatile int16_t m_ph3_samples[ADC_SAMPLE_MAX_LEN];
__attribute__((section(".ram4"))) static volatile int16_t m_vzero_samples[ADC_SAMPLE_MAX_LEN];
__attribute__((section(".ram4"))) static volatile uint8_t m_status_samples[ADC_SAMPLE_MAX_LEN];
__attribute__((section(".ram4"))) static volatile int16_t m_curr_fir_samples[ADC_SAMPLE_MAX_LEN];
__attribute__((section(".ram4"))) static volatile int16_t m_f_sw_samples[ADC_SAMPLE_MAX_LEN];
__attribute__((section(".ram4"))) static volatile int8_t m_phase_samples[ADC_SAMPLE_MAX_LEN];

static volatile int m_sample_len;
static volatile int m_sample_int;
static volatile bool m_sample_raw;
static volatile debug_sampling_mode m_sample_mode;
static volatile debug_sampling_mode m_sample_mode_last;
static volatile int m_sample_now;
static volatile int m_sample_trigger;
static volatile float m_last_adc_duration_sample;
static volatile bool m_sample_is_second_motor;
static volatile mc_fault_code m_fault_stop_fault;
static volatile bool m_fault_stop_is_second_motor;

// Private functions
static void update_override_limits(volatile motor_if_state_t *motor, volatile mc_configuration *conf);
static void run_timer_tasks(volatile motor_if_state_t *motor);
static void update_stats(volatile motor_if_state_t *motor);
static volatile motor_if_state_t *motor_now(void);

// Function pointers
static void(*pwn_done_func)(void) = 0;

// Threads
static THD_WORKING_AREA(timer_thread_wa, 512);
static THD_FUNCTION(timer_thread, arg);
static THD_WORKING_AREA(sample_send_thread_wa, 512);
static THD_FUNCTION(sample_send_thread, arg);
static thread_t *sample_send_tp;
static THD_WORKING_AREA(fault_stop_thread_wa, 512);
static THD_FUNCTION(fault_stop_thread, arg);
static thread_t *fault_stop_tp;
static THD_WORKING_AREA(stat_thread_wa, 512);
static THD_FUNCTION(stat_thread, arg);

void mc_interface_init(void) {
	memset((void*)&m_motor_1, 0, sizeof(motor_if_state_t));
#ifdef HW_HAS_DUAL_MOTORS
	memset((void*)&m_motor_2, 0, sizeof(motor_if_state_t));
#endif

	conf_general_read_mc_configuration((mc_configuration*)&m_motor_1.m_conf, false);
#ifdef HW_HAS_DUAL_MOTORS
	conf_general_read_mc_configuration((mc_configuration*)&m_motor_2.m_conf, true);
#endif

#ifdef HW_HAS_DUAL_MOTORS
	m_motor_1.m_conf.motor_type = MOTOR_TYPE_FOC;
	m_motor_2.m_conf.motor_type = MOTOR_TYPE_FOC;
#endif

	m_last_adc_duration_sample = 0.0;
	m_sample_len = 1000;
	m_sample_int = 1;
	m_sample_now = 0;
	m_sample_raw = false;
	m_sample_trigger = 0;
	m_sample_mode = DEBUG_SAMPLING_OFF;
	m_sample_mode_last = DEBUG_SAMPLING_OFF;
	m_sample_is_second_motor = false;

	mc_interface_stat_reset();

	// Start threads
	chThdCreateStatic(timer_thread_wa, sizeof(timer_thread_wa), NORMALPRIO, timer_thread, NULL);
	chThdCreateStatic(sample_send_thread_wa, sizeof(sample_send_thread_wa), NORMALPRIO - 1, sample_send_thread, NULL);
	chThdCreateStatic(fault_stop_thread_wa, sizeof(fault_stop_thread_wa), HIGHPRIO - 3, fault_stop_thread, NULL);
	chThdCreateStatic(stat_thread_wa, sizeof(stat_thread_wa), NORMALPRIO, stat_thread, NULL);

	int motor_old = mc_interface_get_motor_thread();
	mc_interface_select_motor_thread(1);
#ifdef HW_HAS_DRV8301
	drv8301_set_oc_mode(motor_now()->m_conf.m_drv8301_oc_mode);
	drv8301_set_oc_adj(motor_now()->m_conf.m_drv8301_oc_adj);
#elif defined(HW_HAS_DRV8320S)
	drv8320s_set_oc_mode(motor_now()->m_conf.m_drv8301_oc_mode);
	drv8320s_set_oc_adj(motor_now()->m_conf.m_drv8301_oc_adj);
#elif defined(HW_HAS_DRV8323S)
	drv8323s_set_oc_mode(motor_now()->m_conf.m_drv8301_oc_mode);
	drv8323s_set_oc_adj(motor_now()->m_conf.m_drv8301_oc_adj);
	DRV8323S_CUSTOM_SETTINGS();
#endif

#if defined HW_HAS_DUAL_MOTORS || defined HW_HAS_DUAL_PARALLEL
	mc_interface_select_motor_thread(2);
#ifdef HW_HAS_DRV8301
	drv8301_set_oc_mode(motor_now()->m_conf.m_drv8301_oc_mode);
	drv8301_set_oc_adj(motor_now()->m_conf.m_drv8301_oc_adj);
#elif defined(HW_HAS_DRV8320S)
	drv8320s_set_oc_mode(motor_now()->m_conf.m_drv8301_oc_mode);
	drv8320s_set_oc_adj(motor_now()->m_conf.m_drv8301_oc_adj);
#elif defined(HW_HAS_DRV8323S)
	drv8323s_set_oc_mode(motor_now()->m_conf.m_drv8301_oc_mode);
	drv8323s_set_oc_adj(motor_now()->m_conf.m_drv8301_oc_adj);
	DRV8323S_CUSTOM_SETTINGS();
#endif
#endif
	mc_interface_select_motor_thread(motor_old);

	// Initialize encoder
	ENCSINCOS_config_t sincos_config;
	switch (motor_now()->m_conf.m_sensor_port_mode) {
	case SENSOR_PORT_MODE_ABI:
<<<<<<< HEAD
		encoder_set_counts(motor_now()->m_conf.m_encoder_counts);
		encoder_init(ENCODER_TYPE_ABI);
		break;

	case SENSOR_PORT_MODE_AS5047_SPI:
		encoder_init(ENCODER_TYPE_AS504x);
=======
		SENSOR_PORT_3V3();
		encoder_init_abi(motor_now()->m_conf.m_encoder_counts);
		break;

	case SENSOR_PORT_MODE_AS5047_SPI:
		SENSOR_PORT_3V3();
		encoder_init_as5047p_spi();
>>>>>>> 2d28ccbb
		break;

	case SENSOR_PORT_MODE_MT6816_SPI:
	    encoder_init(ENCODER_TYPE_MT6816);
		break;

	case SENSOR_PORT_MODE_AD2S1205:
		encoder_init(ENCODER_TYPE_AD2S1205_SPI);
		break;

	case SENSOR_PORT_MODE_SINCOS:

		sincos_config.s_gain = motor_now()->m_conf.foc_encoder_sin_gain;
		sincos_config.s_offset = motor_now()->m_conf.foc_encoder_sin_offset;
		sincos_config.c_gain = motor_now()->m_conf.foc_encoder_cos_gain;
		sincos_config.c_offset = motor_now()->m_conf.foc_encoder_cos_offset;
		sincos_config.filter_constant = motor_now()->m_conf.foc_encoder_sincos_filter_constant;

		encoder_sincos_conf_set(&sincos_config);
		encoder_init(ENCODER_TYPE_SINCOS);
		break;

	case SENSOR_PORT_MODE_TS5700N8501:
	  //TODO: integrate with encoder/encoders
	case SENSOR_PORT_MODE_TS5700N8501_MULTITURN: {
		app_configuration *appconf = mempools_alloc_appconf();
		conf_general_read_app_configuration(appconf);
		if (appconf->app_to_use == APP_ADC ||
				appconf->app_to_use == APP_UART ||
				appconf->app_to_use == APP_PPM_UART ||
				appconf->app_to_use == APP_ADC_UART) {
			appconf->app_to_use = APP_NONE;
			conf_general_store_app_configuration(appconf);
		}
		mempools_free_appconf(appconf);
		encoder_init(ENCODER_TYPE_TS5700N8501);
	} break;

	default:
		SENSOR_PORT_5V();
		break;
	}

	// Initialize selected implementation
	switch (motor_now()->m_conf.motor_type) {
	case MOTOR_TYPE_BLDC:
	case MOTOR_TYPE_DC:
		mcpwm_init(&motor_now()->m_conf);
		break;

	case MOTOR_TYPE_FOC:
#ifdef HW_HAS_DUAL_MOTORS
		mcpwm_foc_init(&m_motor_1.m_conf, &m_motor_2.m_conf);
#else
		mcpwm_foc_init(&m_motor_1.m_conf, &m_motor_1.m_conf);
#endif
		break;

	case MOTOR_TYPE_GPD:
		gpdrive_init(&motor_now()->m_conf);
		break;

	default:
		break;
	}

	bms_init((bms_config*)&m_motor_1.m_conf.bms);
}

int mc_interface_motor_now(void) {
#if defined HW_HAS_DUAL_MOTORS || defined HW_HAS_DUAL_PARALLEL
	int isr_motor = mcpwm_foc_isr_motor();
	int thd_motor = chThdGetSelfX()->motor_selected;

	if (isr_motor > 0) {
		return isr_motor;
	} else if (thd_motor > 0) {
		return thd_motor;
	} else {
		return 1;
	}
#else
	return 1;
#endif
}

/**
 * Select motor for current thread. When a thread has a motor selected,
 * the mc_interface functions will use that motor for that thread. This
 * is only relevant for dual motor hardware.
 *
 * @param motor
 * 0: no specific motor selected, the last motor will be used.
 * 1: motor 1 selected (default).
 * 2: motor 2 selected.
 */
void mc_interface_select_motor_thread(int motor) {
#if defined HW_HAS_DUAL_MOTORS || defined HW_HAS_DUAL_PARALLEL
	if (motor == 0 || motor == 1 || motor == 2) {
		chThdGetSelfX()->motor_selected = motor;
	}
#else
	(void)motor;
#endif
}

/**
 * Get the motor selected for the current thread.
 *
 * @return
 * 0: no specific motor selected, the last motor will be used.
 * 1: motor 1 selected (default).
 * 2: motor 2 selected.
 */
int mc_interface_get_motor_thread(void) {
	return chThdGetSelfX()->motor_selected;
}

const volatile mc_configuration* mc_interface_get_configuration(void) {
	return &motor_now()->m_conf;
}

void mc_interface_set_configuration(mc_configuration *configuration) {
	volatile motor_if_state_t *motor = motor_now();

#if defined HW_HAS_DUAL_MOTORS || defined HW_HAS_DUAL_PARALLEL
	configuration->motor_type = MOTOR_TYPE_FOC;
#endif

	if (motor->m_conf.m_sensor_port_mode != configuration->m_sensor_port_mode) {
		ENCSINCOS_config_t sincos_config;

		encoder_deinit();
		switch (configuration->m_sensor_port_mode) {
		case SENSOR_PORT_MODE_ABI:
<<<<<<< HEAD
		  // TODO: integrate with encoder/encoders
			encoder_set_counts(configuration->m_encoder_counts);
			encoder_init(ENCODER_TYPE_ABI);
			break;

		case SENSOR_PORT_MODE_AS5047_SPI:
			encoder_init(ENCODER_TYPE_AS504x);
=======
			SENSOR_PORT_3V3();
			encoder_init_abi(configuration->m_encoder_counts);
			break;

		case SENSOR_PORT_MODE_AS5047_SPI:
			SENSOR_PORT_3V3();
			encoder_init_as5047p_spi();
>>>>>>> 2d28ccbb
			break;

		case SENSOR_PORT_MODE_MT6816_SPI:
		    encoder_init(ENCODER_TYPE_MT6816);
			break;

		case SENSOR_PORT_MODE_AD2S1205:
		    encoder_init(ENCODER_TYPE_AD2S1205_SPI);
			break;

		case SENSOR_PORT_MODE_SINCOS:
<<<<<<< HEAD
=======
			encoder_init_sincos(configuration->foc_encoder_sin_gain, configuration->foc_encoder_sin_offset,
					configuration->foc_encoder_cos_gain, configuration->foc_encoder_cos_offset,
					configuration->foc_encoder_sincos_filter_constant);
			break;
>>>>>>> 2d28ccbb

			sincos_config.s_gain = motor->m_conf.foc_encoder_sin_gain;
			sincos_config.s_offset = motor->m_conf.foc_encoder_sin_offset;
			sincos_config.c_gain = motor->m_conf.foc_encoder_cos_gain;
			sincos_config.c_offset = motor->m_conf.foc_encoder_cos_offset;
			sincos_config.filter_constant = motor->m_conf.foc_encoder_sincos_filter_constant;

			encoder_sincos_conf_set(&sincos_config);
			encoder_init(ENCODER_TYPE_SINCOS);
			break;
		case SENSOR_PORT_MODE_TS5700N8501:
		case SENSOR_PORT_MODE_TS5700N8501_MULTITURN: {
			app_configuration *appconf = mempools_alloc_appconf();
			*appconf = *app_get_configuration();
			if (appconf->app_to_use == APP_ADC ||
					appconf->app_to_use == APP_UART ||
					appconf->app_to_use == APP_PPM_UART ||
					appconf->app_to_use == APP_ADC_UART) {
				appconf->app_to_use = APP_NONE;
				conf_general_store_app_configuration(appconf);
				app_set_configuration(appconf);
			}
			mempools_free_appconf(appconf);
			encoder_init(ENCODER_TYPE_TS5700N8501);
		} break;

		default:
			SENSOR_PORT_5V();
			break;
		}
	}

	if (configuration->m_sensor_port_mode == SENSOR_PORT_MODE_ABI) {
		encoder_set_counts(configuration->m_encoder_counts);
	}

#ifdef HW_HAS_DRV8301
	drv8301_set_oc_mode(configuration->m_drv8301_oc_mode);
	drv8301_set_oc_adj(configuration->m_drv8301_oc_adj);
#elif defined(HW_HAS_DRV8320S)
	drv8320s_set_oc_mode(configuration->m_drv8301_oc_mode);
	drv8320s_set_oc_adj(configuration->m_drv8301_oc_adj);
#elif defined(HW_HAS_DRV8323S)
	drv8323s_set_oc_mode(configuration->m_drv8301_oc_mode);
	drv8323s_set_oc_adj(configuration->m_drv8301_oc_adj);
#endif

#ifdef HW_HAS_DUAL_PARALLEL
	mc_interface_select_motor_thread(2);
#ifdef HW_HAS_DRV8301
	drv8301_set_oc_mode(configuration->m_drv8301_oc_mode);
	drv8301_set_oc_adj(configuration->m_drv8301_oc_adj);
#elif defined(HW_HAS_DRV8320S)
	drv8320s_set_oc_mode(configuration->m_drv8301_oc_mode);
	drv8320s_set_oc_adj(configuration->m_drv8301_oc_adj);
#elif defined(HW_HAS_DRV8323S)
	drv8323s_set_oc_mode(configuration->m_drv8301_oc_mode);
	drv8323s_set_oc_adj(configuration->m_drv8301_oc_adj);
#endif
	mc_interface_select_motor_thread(1);
#endif

	if (motor->m_conf.motor_type != configuration->motor_type) {
		mcpwm_deinit();
		mcpwm_foc_deinit();
		gpdrive_deinit();

		motor->m_conf = *configuration;

		switch (motor->m_conf.motor_type) {
		case MOTOR_TYPE_BLDC:
		case MOTOR_TYPE_DC:
			mcpwm_init(&motor->m_conf);
			break;

		case MOTOR_TYPE_FOC:
#ifdef HW_HAS_DUAL_MOTORS
			mcpwm_foc_init(&m_motor_1.m_conf, &m_motor_2.m_conf);
#else
			mcpwm_foc_init(&m_motor_1.m_conf, &m_motor_1.m_conf);
#endif
			break;

		case MOTOR_TYPE_GPD:
			gpdrive_init(&motor->m_conf);
			break;

		default:
			break;
		}
	} else {
		motor->m_conf = *configuration;
	}

	update_override_limits(motor, &motor->m_conf);

	switch (motor->m_conf.motor_type) {
	case MOTOR_TYPE_BLDC:
	case MOTOR_TYPE_DC:
		mcpwm_set_configuration(&motor->m_conf);
		break;

	case MOTOR_TYPE_FOC:
#ifdef HW_HAS_DUAL_MOTORS
		if (motor == &m_motor_1) {
			m_motor_2.m_conf.foc_f_zv = motor->m_conf.foc_f_zv;
		} else {
			m_motor_1.m_conf.foc_f_zv = motor->m_conf.foc_f_zv;
		}
#endif
		mcpwm_foc_set_configuration(&motor->m_conf);
		break;

	case MOTOR_TYPE_GPD:
		gpdrive_set_configuration(&motor->m_conf);
		break;

	default:
		break;
	}

	bms_init(&configuration->bms);
}

bool mc_interface_dccal_done(void) {
	bool ret = false;
	switch (motor_now()->m_conf.motor_type) {
	case MOTOR_TYPE_BLDC:
	case MOTOR_TYPE_DC:
		ret = mcpwm_is_dccal_done();
		break;

	case MOTOR_TYPE_FOC:
		ret = mcpwm_foc_is_dccal_done();
		break;

	case MOTOR_TYPE_GPD:
		ret = gpdrive_is_dccal_done();
		break;

	default:
		break;
	}

	return ret;
}

/**
 * Set a function that should be called after each PWM cycle.
 *
 * Note: this function is called from an interrupt.
 *
 * @param p_func
 * The function to be called. 0 will not call any function.
 */
void mc_interface_set_pwm_callback(void (*p_func)(void)) {
	pwn_done_func = p_func;
}

/**
 * Lock the control by disabling all control commands.
 */
void mc_interface_lock(void) {
	motor_now()->m_lock_enabled = true;
}

/**
 * Unlock all control commands.
 */
void mc_interface_unlock(void) {
	motor_now()->m_lock_enabled = false;
}

/**
 * Allow just one motor control command in the locked state.
 */
void mc_interface_lock_override_once(void) {
	motor_now()->m_lock_override_once = true;
}

mc_fault_code mc_interface_get_fault(void) {
	return motor_now()->m_fault_now;
}

const char* mc_interface_fault_to_string(mc_fault_code fault) {
	switch (fault) {
	case FAULT_CODE_NONE: return "FAULT_CODE_NONE"; break;
	case FAULT_CODE_OVER_VOLTAGE: return "FAULT_CODE_OVER_VOLTAGE"; break;
	case FAULT_CODE_UNDER_VOLTAGE: return "FAULT_CODE_UNDER_VOLTAGE"; break;
	case FAULT_CODE_DRV: return "FAULT_CODE_DRV"; break;
	case FAULT_CODE_ABS_OVER_CURRENT: return "FAULT_CODE_ABS_OVER_CURRENT"; break;
	case FAULT_CODE_OVER_TEMP_FET: return "FAULT_CODE_OVER_TEMP_FET"; break;
	case FAULT_CODE_OVER_TEMP_MOTOR: return "FAULT_CODE_OVER_TEMP_MOTOR"; break;
	case FAULT_CODE_GATE_DRIVER_OVER_VOLTAGE: return "FAULT_CODE_GATE_DRIVER_OVER_VOLTAGE"; break;
	case FAULT_CODE_GATE_DRIVER_UNDER_VOLTAGE: return "FAULT_CODE_GATE_DRIVER_UNDER_VOLTAGE"; break;
	case FAULT_CODE_MCU_UNDER_VOLTAGE: return "FAULT_CODE_MCU_UNDER_VOLTAGE"; break;
	case FAULT_CODE_BOOTING_FROM_WATCHDOG_RESET: return "FAULT_CODE_BOOTING_FROM_WATCHDOG_RESET"; break;
	case FAULT_CODE_ENCODER_SPI: return "FAULT_CODE_ENCODER_SPI"; break;
	case FAULT_CODE_ENCODER_SINCOS_BELOW_MIN_AMPLITUDE: return "FAULT_CODE_ENCODER_SINCOS_BELOW_MIN_AMPLITUDE"; break;
	case FAULT_CODE_ENCODER_SINCOS_ABOVE_MAX_AMPLITUDE: return "FAULT_CODE_ENCODER_SINCOS_ABOVE_MAX_AMPLITUDE"; break;
    case FAULT_CODE_FLASH_CORRUPTION: return "FAULT_CODE_FLASH_CORRUPTION";
    case FAULT_CODE_FLASH_CORRUPTION_APP_CFG: return "FAULT_CODE_FLASH_CORRUPTION_APP_CFG";
    case FAULT_CODE_FLASH_CORRUPTION_MC_CFG: return "FAULT_CODE_FLASH_CORRUPTION_MC_CFG";
    case FAULT_CODE_HIGH_OFFSET_CURRENT_SENSOR_1: return "FAULT_CODE_HIGH_OFFSET_CURRENT_SENSOR_1";
    case FAULT_CODE_HIGH_OFFSET_CURRENT_SENSOR_2: return "FAULT_CODE_HIGH_OFFSET_CURRENT_SENSOR_2";
    case FAULT_CODE_HIGH_OFFSET_CURRENT_SENSOR_3: return "FAULT_CODE_HIGH_OFFSET_CURRENT_SENSOR_3";
    case FAULT_CODE_UNBALANCED_CURRENTS: return "FAULT_CODE_UNBALANCED_CURRENTS";
    case FAULT_CODE_BRK: return "FAULT_CODE_BRK";
    case FAULT_CODE_RESOLVER_LOT: return "FAULT_CODE_RESOLVER_LOT";
    case FAULT_CODE_RESOLVER_DOS: return "FAULT_CODE_RESOLVER_DOS";
    case FAULT_CODE_RESOLVER_LOS: return "FAULT_CODE_RESOLVER_LOS";
    case FAULT_CODE_ENCODER_NO_MAGNET: return "FAULT_CODE_ENCODER_NO_MAGNET";
    case FAULT_CODE_ENCODER_MAGNET_TOO_STRONG: return "FAULT_CODE_ENCODER_MAGNET_TOO_STRONG";
	}

	return "Unknown fault";
}

mc_state mc_interface_get_state(void) {
	mc_state ret = MC_STATE_OFF;
	switch (motor_now()->m_conf.motor_type) {
	case MOTOR_TYPE_BLDC:
	case MOTOR_TYPE_DC:
		ret = mcpwm_get_state();
		break;

	case MOTOR_TYPE_FOC:
		ret = mcpwm_foc_get_state();
		break;

	default:
		break;
	}

	return ret;
}

void mc_interface_set_duty(float dutyCycle) {
	if (fabsf(dutyCycle) > 0.001) {
		SHUTDOWN_RESET();
	}

	if (mc_interface_try_input()) {
		return;
	}

	switch (motor_now()->m_conf.motor_type) {
	case MOTOR_TYPE_BLDC:
	case MOTOR_TYPE_DC:
		mcpwm_set_duty(DIR_MULT * dutyCycle);
		break;

	case MOTOR_TYPE_FOC:
		mcpwm_foc_set_duty(DIR_MULT * dutyCycle);
		break;

	default:
		break;
	}

	events_add("set_duty", dutyCycle);
}

void mc_interface_set_duty_noramp(float dutyCycle) {
	if (fabsf(dutyCycle) > 0.001) {
		SHUTDOWN_RESET();
	}

	if (mc_interface_try_input()) {
		return;
	}

	switch (motor_now()->m_conf.motor_type) {
	case MOTOR_TYPE_BLDC:
	case MOTOR_TYPE_DC:
		mcpwm_set_duty_noramp(DIR_MULT * dutyCycle);
		break;

	case MOTOR_TYPE_FOC:
		mcpwm_foc_set_duty_noramp(DIR_MULT * dutyCycle);
		break;

	default:
		break;
	}

	events_add("set_duty_noramp", dutyCycle);
}

void mc_interface_set_pid_speed(float rpm) {
	if (fabsf(rpm) > 0.001) {
		SHUTDOWN_RESET();
	}

	if (mc_interface_try_input()) {
		return;
	}

	switch (motor_now()->m_conf.motor_type) {
	case MOTOR_TYPE_BLDC:
	case MOTOR_TYPE_DC:
		mcpwm_set_pid_speed(DIR_MULT * rpm);
		break;

	case MOTOR_TYPE_FOC:
		mcpwm_foc_set_pid_speed(DIR_MULT * rpm);
		break;

	default:
		break;
	}

	events_add("set_pid_speed", rpm);
}

void mc_interface_set_pid_pos(float pos) {
	SHUTDOWN_RESET();

	if (mc_interface_try_input()) {
		return;
	}

	volatile mc_configuration *conf = &motor_now()->m_conf;

	motor_now()->m_position_set = pos;

	pos += motor_now()->m_conf.p_pid_offset;
	pos *= DIR_MULT;

	if (encoder_is_configured()) {
		if (conf->foc_encoder_inverted) {
			pos *= -1.0;
		}
	}

	utils_norm_angle(&pos);

	switch (conf->motor_type) {
	case MOTOR_TYPE_BLDC:
	case MOTOR_TYPE_DC:
		mcpwm_set_pid_pos(pos);
		break;

	case MOTOR_TYPE_FOC:
		mcpwm_foc_set_pid_pos(pos);
		break;

	default:
		break;
	}

	events_add("set_pid_pos", pos);
}

void mc_interface_set_current(float current) {
	if (fabsf(current) > 0.001) {
		SHUTDOWN_RESET();
	}

	if (mc_interface_try_input()) {
		return;
	}

	switch (motor_now()->m_conf.motor_type) {
	case MOTOR_TYPE_BLDC:
	case MOTOR_TYPE_DC:
		mcpwm_set_current(DIR_MULT * current);
		break;

	case MOTOR_TYPE_FOC:
		mcpwm_foc_set_current(DIR_MULT * current);
		break;

	default:
		break;
	}

	events_add("set_current", current);
}

void mc_interface_set_brake_current(float current) {
	if (fabsf(current) > 0.001) {
		SHUTDOWN_RESET();
	}

	if (mc_interface_try_input()) {
		return;
	}

	switch (motor_now()->m_conf.motor_type) {
	case MOTOR_TYPE_BLDC:
	case MOTOR_TYPE_DC:
		mcpwm_set_brake_current(DIR_MULT * current);
		break;

	case MOTOR_TYPE_FOC:
		mcpwm_foc_set_brake_current(DIR_MULT * current);
		break;

	case MOTOR_TYPE_GPD:
		// For timeout to stop the output
		gpdrive_set_mode(GPD_OUTPUT_MODE_NONE);
		break;

	default:
		break;
	}

	events_add("set_current_brake", current);
}

/**
 * Set current relative to the minimum and maximum current limits.
 *
 * @param current
 * The relative current value, range [-1.0 1.0]
 */
void mc_interface_set_current_rel(float val) {
	if (fabsf(val) > 0.001) {
		SHUTDOWN_RESET();
	}

	mc_interface_set_current(val * motor_now()->m_conf.lo_current_motor_max_now);
}

/**
 * Set brake current relative to the minimum current limit.
 *
 * @param current
 * The relative current value, range [0.0 1.0]
 */
void mc_interface_set_brake_current_rel(float val) {
	if (fabsf(val) > 0.001) {
		SHUTDOWN_RESET();
	}

	mc_interface_set_brake_current(val * fabsf(motor_now()->m_conf.lo_current_motor_min_now));
}

/**
 * Set open loop current vector to brake motor.
 *
 * @param current
 * The current value.
 */
void mc_interface_set_handbrake(float current) {
	if (fabsf(current) > 0.001) {
		SHUTDOWN_RESET();
	}

	if (mc_interface_try_input()) {
		return;
	}

	switch (motor_now()->m_conf.motor_type) {
	case MOTOR_TYPE_BLDC:
	case MOTOR_TYPE_DC:
		// TODO: Not implemented yet, use brake mode for now.
		mcpwm_set_brake_current(current);
		break;

	case MOTOR_TYPE_FOC:
		mcpwm_foc_set_handbrake(current);
		break;

	default:
		break;
	}

	events_add("set_handbrake", current);
}

/**
 * Set handbrake brake current relative to the minimum current limit.
 *
 * @param current
 * The relative current value, range [0.0 1.0]
 */
void mc_interface_set_handbrake_rel(float val) {
	if (fabsf(val) > 0.001) {
		SHUTDOWN_RESET();
	}

	mc_interface_set_handbrake(val * fabsf(motor_now()->m_conf.lo_current_motor_min_now));
}

void mc_interface_brake_now(void) {
	SHUTDOWN_RESET();

	mc_interface_set_duty(0.0);
}

/**
 * Disconnect the motor and let it turn freely.
 */
void mc_interface_release_motor(void) {
	if (mc_interface_try_input()) {
		return;
	}

	switch (motor_now()->m_conf.motor_type) {
	case MOTOR_TYPE_BLDC:
	case MOTOR_TYPE_DC:
		mcpwm_release_motor();
		break;

	case MOTOR_TYPE_FOC:
		mcpwm_foc_release_motor();
		break;

	default:
		break;
	}

	events_add("release_motor", 0.0);}

void mc_interface_release_motor_override(void) {
	switch (motor_now()->m_conf.motor_type) {
	case MOTOR_TYPE_BLDC:
	case MOTOR_TYPE_DC:
		mcpwm_release_motor();
		break;

	case MOTOR_TYPE_FOC:
		mcpwm_foc_release_motor();
		break;

	default:
		break;
	}

	events_add("release_motor_override", 0.0);
}

bool mc_interface_wait_for_motor_release(float timeout) {
	systime_t time_start = chVTGetSystemTimeX();
	bool res = false;

	switch (motor_now()->m_conf.motor_type) {
	case MOTOR_TYPE_BLDC:
	case MOTOR_TYPE_DC:
		while (UTILS_AGE_S(time_start) < timeout) {
			if (mcpwm_get_state() == MC_STATE_OFF) {
				res = true;
				break;
			}

			chThdSleepMilliseconds(1);
		}
		break;

	case MOTOR_TYPE_FOC:
		while (UTILS_AGE_S(time_start) < timeout) {
			if (mcpwm_foc_get_state() == MC_STATE_OFF) {
				res = true;
				break;
			}

			chThdSleepMilliseconds(1);
		}
		break;

	default:
		break;
	}

	return res;
}

/**
 * Stop the motor and use braking.
 */
float mc_interface_get_duty_cycle_set(void) {
	float ret = 0.0;

	switch (motor_now()->m_conf.motor_type) {
	case MOTOR_TYPE_BLDC:
	case MOTOR_TYPE_DC:
		ret = mcpwm_get_duty_cycle_set();
		break;

	case MOTOR_TYPE_FOC:
		ret = mcpwm_foc_get_duty_cycle_set();
		break;

	default:
		break;
	}

	return DIR_MULT * ret;
}

float mc_interface_get_duty_cycle_now(void) {
	float ret = 0.0;

	switch (motor_now()->m_conf.motor_type) {
	case MOTOR_TYPE_BLDC:
	case MOTOR_TYPE_DC:
		ret = mcpwm_get_duty_cycle_now();
		break;

	case MOTOR_TYPE_FOC:
		ret = mcpwm_foc_get_duty_cycle_now();
		break;

	default:
		break;
	}

	return DIR_MULT * ret;
}

float mc_interface_get_sampling_frequency_now(void) {
	float ret = 0.0;

	switch (motor_now()->m_conf.motor_type) {
	case MOTOR_TYPE_BLDC:
	case MOTOR_TYPE_DC:
		ret = mcpwm_get_switching_frequency_now();
		break;

	case MOTOR_TYPE_FOC:
		ret = mcpwm_foc_get_sampling_frequency_now();
		break;

	case MOTOR_TYPE_GPD:
		ret = gpdrive_get_switching_frequency_now();
		break;

	default:
		break;
	}

	return ret;
}

float mc_interface_get_rpm(void) {
	float ret = 0.0;

	switch (motor_now()->m_conf.motor_type) {
	case MOTOR_TYPE_BLDC:
	case MOTOR_TYPE_DC:
		ret = mcpwm_get_rpm();
		break;

	case MOTOR_TYPE_FOC:
		ret = mcpwm_foc_get_rpm();
		break;

	default:
		break;
	}

	return DIR_MULT * ret;
}

/**
 * Get the amount of amp hours drawn from the input source.
 *
 * @param reset
 * If true, the counter will be reset after this call.
 *
 * @return
 * The amount of amp hours drawn.
 */
float mc_interface_get_amp_hours(bool reset) {
	float val = motor_now()->m_amp_seconds / 3600;

	if (reset) {
		motor_now()->m_amp_seconds = 0.0;
	}

	return val;
}

/**
 * Get the amount of amp hours fed back into the input source.
 *
 * @param reset
 * If true, the counter will be reset after this call.
 *
 * @return
 * The amount of amp hours fed back.
 */
float mc_interface_get_amp_hours_charged(bool reset) {
	float val = motor_now()->m_amp_seconds_charged / 3600;

	if (reset) {
		motor_now()->m_amp_seconds_charged = 0.0;
	}

	return val;
}

/**
 * Get the amount of watt hours drawn from the input source.
 *
 * @param reset
 * If true, the counter will be reset after this call.
 *
 * @return
 * The amount of watt hours drawn.
 */
float mc_interface_get_watt_hours(bool reset) {
	float val = motor_now()->m_watt_seconds / 3600;

	if (reset) {
		motor_now()->m_watt_seconds = 0.0;
	}

	return val;
}

/**
 * Get the amount of watt hours fed back into the input source.
 *
 * @param reset
 * If true, the counter will be reset after this call.
 *
 * @return
 * The amount of watt hours fed back.
 */
float mc_interface_get_watt_hours_charged(bool reset) {
	float val = motor_now()->m_watt_seconds_charged / 3600;

	if (reset) {
		motor_now()->m_watt_seconds_charged = 0.0;
	}

	return val;
}

float mc_interface_get_tot_current(void) {
	float ret = 0.0;

	switch (motor_now()->m_conf.motor_type) {
	case MOTOR_TYPE_BLDC:
	case MOTOR_TYPE_DC:
		ret = mcpwm_get_tot_current();
		break;

	case MOTOR_TYPE_FOC:
		ret = mcpwm_foc_get_tot_current();
		break;

	default:
		break;
	}

	return ret;
}

float mc_interface_get_tot_current_filtered(void) {
	float ret = 0.0;

	switch (motor_now()->m_conf.motor_type) {
	case MOTOR_TYPE_BLDC:
	case MOTOR_TYPE_DC:
		ret = mcpwm_get_tot_current_filtered();
		break;

	case MOTOR_TYPE_FOC:
		ret = mcpwm_foc_get_tot_current_filtered();
		break;

	default:
		break;
	}

	return ret;
}

float mc_interface_get_tot_current_directional(void) {
	float ret = 0.0;

	switch (motor_now()->m_conf.motor_type) {
	case MOTOR_TYPE_BLDC:
	case MOTOR_TYPE_DC:
		ret = mcpwm_get_tot_current_directional();
		break;

	case MOTOR_TYPE_FOC:
		ret = mcpwm_foc_get_tot_current_directional();
		break;

	default:
		break;
	}

	return DIR_MULT * ret;
}

float mc_interface_get_tot_current_directional_filtered(void) {
	float ret = 0.0;

	switch (motor_now()->m_conf.motor_type) {
	case MOTOR_TYPE_BLDC:
	case MOTOR_TYPE_DC:
		ret = mcpwm_get_tot_current_directional_filtered();
		break;

	case MOTOR_TYPE_FOC:
		ret = mcpwm_foc_get_tot_current_directional_filtered();
		break;

	default:
		break;
	}

	return DIR_MULT * ret;
}

float mc_interface_get_tot_current_in(void) {
	float ret = 0.0;

	switch (motor_now()->m_conf.motor_type) {
	case MOTOR_TYPE_BLDC:
	case MOTOR_TYPE_DC:
		ret = mcpwm_get_tot_current_in();
		break;

	case MOTOR_TYPE_FOC:
		ret = mcpwm_foc_get_tot_current_in();
		break;

	default:
		break;
	}

	return ret;
}

float mc_interface_get_tot_current_in_filtered(void) {
	float ret = 0.0;

	switch (motor_now()->m_conf.motor_type) {
	case MOTOR_TYPE_BLDC:
	case MOTOR_TYPE_DC:
		ret = mcpwm_get_tot_current_in_filtered();
		break;

	case MOTOR_TYPE_FOC:
		ret = mcpwm_foc_get_tot_current_in_filtered();
		break;

	default:
		break;
	}

	return ret;
}

float mc_interface_get_input_voltage_filtered(void) {
	return motor_now()->m_input_voltage_filtered;
}

float mc_interface_get_abs_motor_current_unbalance(void) {
	float ret = 0.0;

#ifdef HW_HAS_3_SHUNTS
	switch (motor_now()->m_conf.motor_type) {
	case MOTOR_TYPE_BLDC:
	case MOTOR_TYPE_DC:
		break;

	case MOTOR_TYPE_FOC:
		ret = mcpwm_foc_get_abs_motor_current_unbalance();
		break;

	default:
		break;
	}
#endif
	return ret;
}

int mc_interface_set_tachometer_value(int steps) {
	int ret = 0;
	switch (motor_now()->m_conf.motor_type) {
	case MOTOR_TYPE_BLDC:
	case MOTOR_TYPE_DC:
		ret = mcpwm_set_tachometer_value(DIR_MULT * steps);
		break;

	case MOTOR_TYPE_FOC:
		ret = mcpwm_foc_set_tachometer_value(DIR_MULT * steps);
		break;

	default:
		break;
	}

	return DIR_MULT * ret;
}

int mc_interface_get_tachometer_value(bool reset) {
	int ret = 0;

	switch (motor_now()->m_conf.motor_type) {
	case MOTOR_TYPE_BLDC:
	case MOTOR_TYPE_DC:
		ret = mcpwm_get_tachometer_value(reset);
		break;

	case MOTOR_TYPE_FOC:
		ret = mcpwm_foc_get_tachometer_value(reset);
		break;

	default:
		break;
	}

	return DIR_MULT * ret;
}

int mc_interface_get_tachometer_abs_value(bool reset) {
	int ret = 0;

	switch (motor_now()->m_conf.motor_type) {
	case MOTOR_TYPE_BLDC:
	case MOTOR_TYPE_DC:
		ret = mcpwm_get_tachometer_abs_value(reset);
		break;

	case MOTOR_TYPE_FOC:
		ret = mcpwm_foc_get_tachometer_abs_value(reset);
		break;

	default:
		break;
	}

	return ret;
}

float mc_interface_get_last_inj_adc_isr_duration(void) {
	float ret = 0.0;

	switch (motor_now()->m_conf.motor_type) {
	case MOTOR_TYPE_BLDC:
	case MOTOR_TYPE_DC:
		ret = mcpwm_get_last_inj_adc_isr_duration();
		break;

	case MOTOR_TYPE_FOC:
		ret = mcpwm_foc_get_last_adc_isr_duration();
		break;

	case MOTOR_TYPE_GPD:
		ret = gpdrive_get_last_adc_isr_duration();
		break;

	default:
		break;
	}

	return ret;
}

float mc_interface_read_reset_avg_motor_current(void) {
	if (motor_now()->m_conf.motor_type == MOTOR_TYPE_GPD) {
		return gpdrive_get_current_filtered();
	}

	float res = motor_now()->m_motor_current_sum / motor_now()->m_motor_current_iterations;
	motor_now()->m_motor_current_sum = 0.0;
	motor_now()->m_motor_current_iterations = 0.0;
	return res;
}

float mc_interface_read_reset_avg_input_current(void) {
	if (motor_now()->m_conf.motor_type == MOTOR_TYPE_GPD) {
		return gpdrive_get_current_filtered() * gpdrive_get_modulation();
	}

	float res = motor_now()->m_input_current_sum / motor_now()->m_input_current_iterations;
	motor_now()->m_input_current_sum = 0.0;
	motor_now()->m_input_current_iterations = 0.0;
	return res;
}

/**
 * Read and reset the average direct axis motor current. (FOC only)
 *
 * @return
 * The average D axis current.
 */
float mc_interface_read_reset_avg_id(void) {
	float res = motor_now()->m_motor_id_sum / motor_now()->m_motor_id_iterations;
	motor_now()->m_motor_id_sum = 0.0;
	motor_now()->m_motor_id_iterations = 0.0;
	return res;
}

/**
 * Read and reset the average quadrature axis motor current. (FOC only)
 *
 * @return
 * The average Q axis current.
 */
float mc_interface_read_reset_avg_iq(void) {
	float res = motor_now()->m_motor_iq_sum / motor_now()->m_motor_iq_iterations;
	motor_now()->m_motor_iq_sum = 0.0;
	motor_now()->m_motor_iq_iterations = 0.0;
	return DIR_MULT * res;
}

/**
 * Read and reset the average direct axis motor voltage. (FOC only)
 *
 * @return
 * The average D axis voltage.
 */
float mc_interface_read_reset_avg_vd(void) {
	float res = motor_now()->m_motor_vd_sum / motor_now()->m_motor_vd_iterations;
	motor_now()->m_motor_vd_sum = 0.0;
	motor_now()->m_motor_vd_iterations = 0.0;
	return res;
}

/**
 * Read and reset the average quadrature axis motor voltage. (FOC only)
 *
 * @return
 * The average Q axis voltage.
 */
float mc_interface_read_reset_avg_vq(void) {
	float res = motor_now()->m_motor_vq_sum / motor_now()->m_motor_vq_iterations;
	motor_now()->m_motor_vq_sum = 0.0;
	motor_now()->m_motor_vq_iterations = 0.0;
	return DIR_MULT * res;
}

float mc_interface_get_pid_pos_set(void) {
	return motor_now()->m_position_set;
}

float mc_interface_get_pid_pos_now(void) {
	float ret = 0.0;

	volatile mc_configuration *conf = &motor_now()->m_conf;

	switch (conf->motor_type) {
	case MOTOR_TYPE_BLDC:
	case MOTOR_TYPE_DC:
		ret = encoder_read_deg();
		break;

	case MOTOR_TYPE_FOC:
		ret = mcpwm_foc_get_pid_pos_now();
		break;

	default:
		break;
	}

	if (encoder_is_configured()) {
		if (conf->foc_encoder_inverted) {
			ret *= -1.0;
		}
	}

	ret *= DIR_MULT;
	ret -= motor_now()->m_conf.p_pid_offset;
	utils_norm_angle(&ret);

	return ret;
}

/**
 * Update the offset such that the current angle becomes angle_now
 */
void mc_interface_update_pid_pos_offset(float angle_now, bool store) {
	mc_configuration *mcconf = mempools_alloc_mcconf();
	*mcconf = *mc_interface_get_configuration();

	mcconf->p_pid_offset += mc_interface_get_pid_pos_now() - angle_now;
	utils_norm_angle(&mcconf->p_pid_offset);

	if (store) {
		conf_general_store_mc_configuration(mcconf, mc_interface_get_motor_thread() == 2);
	}

	mc_interface_set_configuration(mcconf);

	mempools_free_mcconf(mcconf);
}

float mc_interface_get_last_sample_adc_isr_duration(void) {
	return m_last_adc_duration_sample;
}

void mc_interface_sample_print_data(debug_sampling_mode mode, uint16_t len, uint8_t decimation, bool raw) {
	if (len > ADC_SAMPLE_MAX_LEN) {
		len = ADC_SAMPLE_MAX_LEN;
	}

	if (mode == DEBUG_SAMPLING_SEND_LAST_SAMPLES) {
		chEvtSignal(sample_send_tp, (eventmask_t) 1);
	} else {
		m_sample_trigger = -1;
		m_sample_now = 0;
		m_sample_len = len;
		m_sample_int = decimation;
		m_sample_mode = mode;
		m_sample_raw = raw;
#ifdef HW_HAS_DUAL_MOTORS
		m_sample_is_second_motor = motor_now() == &m_motor_2;
#endif
	}
}

/**
 * Get filtered MOSFET temperature. The temperature is pre-calculated, so this
 * functions is fast.
 *
 * @return
 * The filtered MOSFET temperature.
 */
float mc_interface_temp_fet_filtered(void) {
	return motor_now()->m_temp_fet;
}

/**
 * Get filtered motor temperature. The temperature is pre-calculated, so this
 * functions is fast.
 *
 * @return
 * The filtered motor temperature.
 */
float mc_interface_temp_motor_filtered(void) {
	return motor_now()->m_temp_motor;
}

/**
 * Get the battery level, based on battery settings in configuration. Notice that
 * this function is based on remaining watt hours, and not amp hours.
 *
 * @param wh_left
 * Pointer to where to store the remaining watt hours, can be null.
 *
 * @return
 * Battery level, range 0 to 1
 */
float mc_interface_get_battery_level(float *wh_left) {
	const volatile mc_configuration *conf = mc_interface_get_configuration();
	const float v_in = motor_now()->m_input_voltage_filtered_slower;
	float battery_avg_voltage = 0.0;
	float battery_avg_voltage_left = 0.0;
	float ah_left = 0;
	float ah_tot = conf->si_battery_ah;

	switch (conf->si_battery_type) {
	case BATTERY_TYPE_LIION_3_0__4_2:
		battery_avg_voltage = ((3.2 + 4.2) / 2.0) * (float)(conf->si_battery_cells);
		battery_avg_voltage_left = ((3.2 * (float)(conf->si_battery_cells) + v_in) / 2.0);
		float batt_left = utils_map(v_in / (float)(conf->si_battery_cells),
									3.2, 4.2, 0.0, 1.0);
		batt_left = utils_batt_liion_norm_v_to_capacity(batt_left);
		ah_tot *= 0.85; // 0.85 because the battery is not fully depleted at 3.2V / cell
		ah_left = batt_left * ah_tot;
		break;

	case BATTERY_TYPE_LIIRON_2_6__3_6:
		battery_avg_voltage = ((2.8 + 3.6) / 2.0) * (float)(conf->si_battery_cells);
		battery_avg_voltage_left = ((2.8 * (float)(conf->si_battery_cells) + v_in) / 2.0);
		ah_left = utils_map(v_in / (float)(conf->si_battery_cells),
				2.6, 3.6, 0.0, conf->si_battery_ah);
		break;

	case BATTERY_TYPE_LEAD_ACID:
		// TODO: This does not really work for lead-acid batteries
		battery_avg_voltage = ((2.1 + 2.36) / 2.0) * (float)(conf->si_battery_cells);
		battery_avg_voltage_left = ((2.1 * (float)(conf->si_battery_cells) + v_in) / 2.0);
		ah_left = utils_map(v_in / (float)(conf->si_battery_cells),
				2.1, 2.36, 0.0, conf->si_battery_ah);
		break;

	default:
		break;
	}

	const float wh_batt_tot = ah_tot * battery_avg_voltage;
	const float wh_batt_left = ah_left * battery_avg_voltage_left;

	if (wh_left) {
		*wh_left = wh_batt_left;
	}

	return wh_batt_left / wh_batt_tot;
}

/**
 * Get the speed based on wheel diameter, gearing and motor pole settings.
 *
 * @return
 * Speed, in m/s
 */
float mc_interface_get_speed(void) {
#ifdef HW_HAS_WHEEL_SPEED_SENSOR
	return hw_get_speed();
#else
	const volatile mc_configuration *conf = mc_interface_get_configuration();
	const float rpm = mc_interface_get_rpm() / (conf->si_motor_poles / 2.0);
	return (rpm / 60.0) * conf->si_wheel_diameter * M_PI / conf->si_gear_ratio;
#endif
}

/**
 * Get the distance traveled based on wheel diameter, gearing and motor pole settings.
 *
 * @return
 * Distance traveled since boot, in meters
 */
float mc_interface_get_distance(void) {
	const volatile mc_configuration *conf = mc_interface_get_configuration();
	const float tacho_scale = (conf->si_wheel_diameter * M_PI) / (3.0 * conf->si_motor_poles * conf->si_gear_ratio);
	return mc_interface_get_tachometer_value(false) * tacho_scale;
}

/**
 * Get the absolute distance traveled based on wheel diameter, gearing and motor pole settings.
 *
 * @return
 * Absolute distance traveled since boot, in meters
 */
float mc_interface_get_distance_abs(void) {
	const volatile mc_configuration *conf = mc_interface_get_configuration();
	const float tacho_scale = (conf->si_wheel_diameter * M_PI) / (3.0 * conf->si_motor_poles * conf->si_gear_ratio);
	return mc_interface_get_tachometer_abs_value(false) * tacho_scale;
}

setup_values mc_interface_get_setup_values(void) {
	setup_values val = {0, 0, 0, 0, 0, 0, 0};
	val.num_vescs = 1;

	val.ah_tot += mc_interface_get_amp_hours(false);
	val.ah_charge_tot += mc_interface_get_amp_hours_charged(false);
	val.wh_tot += mc_interface_get_watt_hours(false);
	val.wh_charge_tot += mc_interface_get_watt_hours_charged(false);
	val.current_tot += mc_interface_get_tot_current_filtered();
	val.current_in_tot += mc_interface_get_tot_current_in_filtered();

	for (int i = 0;i < CAN_STATUS_MSGS_TO_STORE;i++) {
		can_status_msg *msg = comm_can_get_status_msg_index(i);
		if (msg->id >= 0 && UTILS_AGE_S(msg->rx_time) < 0.1) {
			val.current_tot += msg->current;
			val.num_vescs++;
		}

		can_status_msg_2 *msg2 = comm_can_get_status_msg_2_index(i);
		if (msg2->id >= 0 && UTILS_AGE_S(msg2->rx_time) < 0.1) {
			val.ah_tot += msg2->amp_hours;
			val.ah_charge_tot += msg2->amp_hours_charged;
		}

		can_status_msg_3 *msg3 = comm_can_get_status_msg_3_index(i);
		if (msg3->id >= 0 && UTILS_AGE_S(msg3->rx_time) < 0.1) {
			val.wh_tot += msg3->watt_hours;
			val.wh_charge_tot += msg3->watt_hours_charged;
		}

		can_status_msg_4 *msg4 = comm_can_get_status_msg_4_index(i);
		if (msg4->id >= 0 && UTILS_AGE_S(msg4->rx_time) < 0.1) {
			val.current_in_tot += msg4->current_in;
		}
	}

	return val;
}

/**
 * Set odometer value in meters.
 *
 * @param new_odometer_meters
 * new odometer value in meters
 */
void mc_interface_set_odometer(uint64_t new_odometer_meters) {
	g_backup.odometer = new_odometer_meters;
}

/**
 * Return current odometer value in meters.
 *
 * @return
 * Odometer value in meters, including current trip
 */
uint64_t mc_interface_get_odometer(void) {
	return g_backup.odometer;
}

/**
 * Ignore motor control commands for this amount of time.
 */
void mc_interface_ignore_input(int time_ms) {
	volatile motor_if_state_t *motor = motor_now();

	if (time_ms > motor->m_ignore_iterations) {
		motor->m_ignore_iterations = time_ms;
	}
}

/**
 * Ignore motor control commands for this amount of time on both motors.
 */
void mc_interface_ignore_input_both(int time_ms) {
	if (time_ms > m_motor_1.m_ignore_iterations) {
		m_motor_1.m_ignore_iterations = time_ms;
	}

#ifdef HW_HAS_DUAL_MOTORS
	if (time_ms > m_motor_2.m_ignore_iterations) {
		m_motor_2.m_ignore_iterations = time_ms;
	}
#endif
}

void mc_interface_set_current_off_delay(float delay_sec) {
	if (mc_interface_try_input()) {
		return;
	}

	UTILS_NAN_ZERO(delay_sec);
	if (delay_sec > 5.0) {
		delay_sec = 5.0;
	}

	switch (motor_now()->m_conf.motor_type) {
	case MOTOR_TYPE_BLDC:
	case MOTOR_TYPE_DC:

		break;

	case MOTOR_TYPE_FOC:
		mcpwm_foc_set_current_off_delay(delay_sec);
		break;

	default:
		break;
	}
}

// MC implementation functions

/**
 * A helper function that should be called before sending commands to control
 * the motor. If the state is detecting, the detection will be stopped.
 *
 * @return
 * The amount if milliseconds left until user commands are allowed again.
 *
 */
int mc_interface_try_input(void) {
	// TODO: Remove this later
	if (mc_interface_get_state() == MC_STATE_DETECTING) {
		mcpwm_stop_pwm();
		motor_now()->m_ignore_iterations = MCPWM_DETECT_STOP_TIME;
	}

	int retval = motor_now()->m_ignore_iterations;

	if (!motor_now()->m_ignore_iterations && motor_now()->m_lock_enabled) {
		if (!motor_now()->m_lock_override_once) {
			retval = 1;
		} else {
			motor_now()->m_lock_override_once = false;
		}
	}

	switch (motor_now()->m_conf.motor_type) {
	case MOTOR_TYPE_BLDC:
	case MOTOR_TYPE_DC:
		if (!mcpwm_init_done()) {
			retval = 1;
		}
		break;

	case MOTOR_TYPE_FOC:
		if (!mcpwm_foc_init_done()) {
			retval = 1;
		}
		break;

	default:
		break;
	}

	return retval;
}

void mc_interface_fault_stop(mc_fault_code fault, bool is_second_motor, bool is_isr) {
	m_fault_stop_fault = fault;
	m_fault_stop_is_second_motor = is_second_motor;

	if (is_isr) {
		chSysLockFromISR();
		chEvtSignalI(fault_stop_tp, (eventmask_t) 1);
		chSysUnlockFromISR();
	} else {
		chEvtSignal(fault_stop_tp, (eventmask_t) 1);
	}
}

void mc_interface_mc_timer_isr(bool is_second_motor) {
	ledpwm_update_pwm();

#ifdef HW_HAS_DUAL_MOTORS
	volatile motor_if_state_t *motor = is_second_motor ? &m_motor_2 : &m_motor_1;
#else
	volatile motor_if_state_t *motor = &m_motor_1;
	(void)is_second_motor;
#endif

	volatile mc_configuration *conf_now = &motor->m_conf;
	const float input_voltage = GET_INPUT_VOLTAGE();
	UTILS_LP_FAST(motor->m_input_voltage_filtered, input_voltage, 0.02);

	// Check for faults that should stop the motor

	static float wrong_voltage_integrator = 0.0;
	float voltage_diff_now = 0.0;

	if (input_voltage < conf_now->l_min_vin) {
		voltage_diff_now = conf_now->l_min_vin - input_voltage;
	} else if (input_voltage > conf_now->l_max_vin) {
		voltage_diff_now = input_voltage - conf_now->l_max_vin;
	}

	if (voltage_diff_now > 1.0e-3) {
		wrong_voltage_integrator += voltage_diff_now;

		const float max_voltage = (conf_now->l_max_vin * 0.05);
		if (wrong_voltage_integrator > max_voltage) {
			mc_interface_fault_stop(input_voltage < conf_now->l_min_vin ?
					FAULT_CODE_UNDER_VOLTAGE : FAULT_CODE_OVER_VOLTAGE, is_second_motor, true);

			// Windup protection
			wrong_voltage_integrator = max_voltage * 2.0;
		}
	} else {
		if (wrong_voltage_integrator > 1.0) {
			wrong_voltage_integrator -= 1.0;
		} else {
			wrong_voltage_integrator = 0.0;
		}
	}

	// Fetch these values in a config-specific way to avoid some overhead of the general
	// functions. That will make this interrupt run a bit faster.
	mc_state state;
	float current;
	float current_filtered;
	float current_in_filtered;
	float abs_current;
	float abs_current_filtered;
	if (conf_now->motor_type == MOTOR_TYPE_FOC) {
		state = mcpwm_foc_get_state_motor(is_second_motor);
		current = mcpwm_foc_get_tot_current_motor(is_second_motor);
		current_filtered = mcpwm_foc_get_tot_current_filtered_motor(is_second_motor);
		current_in_filtered = mcpwm_foc_get_tot_current_in_filtered_motor(is_second_motor);
		abs_current = mcpwm_foc_get_abs_motor_current_motor(is_second_motor);
		abs_current_filtered = mcpwm_foc_get_abs_motor_current_filtered_motor(is_second_motor);
	} else {
		state = mcpwm_get_state();
		current = mcpwm_get_tot_current();
		current_filtered = mcpwm_get_tot_current_filtered();
		current_in_filtered = mcpwm_get_tot_current_in_filtered();
		abs_current = mcpwm_get_tot_current();
		abs_current_filtered = current_filtered;
	}

	if (state == MC_STATE_RUNNING) {
		motor->m_cycles_running++;
	} else {
		motor->m_cycles_running = 0;
	}

	if (pwn_done_func) {
		pwn_done_func();
	}

	motor->m_motor_current_sum += current_filtered;
	motor->m_input_current_sum += current_in_filtered;
	motor->m_motor_current_iterations++;
	motor->m_input_current_iterations++;

	motor->m_motor_id_sum += mcpwm_foc_get_id();
	motor->m_motor_iq_sum += mcpwm_foc_get_iq();
	motor->m_motor_id_iterations++;
	motor->m_motor_iq_iterations++;

	motor->m_motor_vd_sum += mcpwm_foc_get_vd();
	motor->m_motor_vq_sum += mcpwm_foc_get_vq();
	motor->m_motor_vd_iterations++;
	motor->m_motor_vq_iterations++;

	// Current fault code
	if (conf_now->l_slow_abs_current) {
		if (fabsf(abs_current_filtered) > conf_now->l_abs_current_max) {
			mc_interface_fault_stop(FAULT_CODE_ABS_OVER_CURRENT, is_second_motor, true);
		}
	} else {
		if (fabsf(abs_current) > conf_now->l_abs_current_max) {
			mc_interface_fault_stop(FAULT_CODE_ABS_OVER_CURRENT, is_second_motor, true);
		}
	}

	// DRV fault code
#ifdef HW_HAS_DUAL_PARALLEL
	if (IS_DRV_FAULT() || IS_DRV_FAULT_2()) {
		is_second_motor = IS_DRV_FAULT_2();
#else
	if (is_second_motor ? IS_DRV_FAULT_2() : IS_DRV_FAULT()) {
#endif
		mc_interface_fault_stop(FAULT_CODE_DRV, is_second_motor, true);
	}

#ifdef HW_USE_BRK
	// BRK fault code
	if (TIM_GetFlagStatus(TIM1, TIM_FLAG_Break) != RESET) {
		mc_interface_fault_stop(FAULT_CODE_BRK, is_second_motor, true);
		// latch the BRK/FAULT pin to low until next MCU reset
		palSetPadMode(BRK_GPIO, BRK_PIN, PAL_MODE_OUTPUT_PUSHPULL);
		palClearPad(BRK_GPIO, BRK_PIN);
	}
#endif

#ifdef HW_HAS_GATE_DRIVER_SUPPLY_MONITOR
	if(motor->m_gate_driver_voltage > HW_GATE_DRIVER_SUPPLY_MAX_VOLTAGE) {
		mc_interface_fault_stop(FAULT_CODE_GATE_DRIVER_OVER_VOLTAGE, is_second_motor, true);
	}

	if(motor->m_gate_driver_voltage < HW_GATE_DRIVER_SUPPLY_MIN_VOLTAGE) {
		mc_interface_fault_stop(FAULT_CODE_GATE_DRIVER_UNDER_VOLTAGE, is_second_motor, true);
	}
#endif

	float f_samp = motor->m_f_samp_now;

	// Watt and ah counters
	if (fabsf(current_filtered) > 1.0) {
		// Some extra filtering
		static float curr_diff_sum = 0.0;
		static float curr_diff_samples = 0;

		curr_diff_sum += current_in_filtered / f_samp;
		curr_diff_samples += 1.0 / f_samp;

		if (curr_diff_samples >= 0.01) {
			if (curr_diff_sum > 0.0) {
				motor->m_amp_seconds += curr_diff_sum;
				motor->m_watt_seconds += curr_diff_sum * input_voltage;
			} else {
				motor->m_amp_seconds_charged -= curr_diff_sum;
				motor->m_watt_seconds_charged -= curr_diff_sum * input_voltage;
			}

			curr_diff_samples = 0.0;
			curr_diff_sum = 0.0;
		}
	}

	bool sample = false;
	debug_sampling_mode sample_mode =
			m_sample_is_second_motor == is_second_motor ?
					m_sample_mode : DEBUG_SAMPLING_OFF;

	switch (sample_mode) {
	case DEBUG_SAMPLING_NOW:
		if (m_sample_now == m_sample_len) {
			m_sample_mode = DEBUG_SAMPLING_OFF;
			m_sample_mode_last = DEBUG_SAMPLING_NOW;
			chSysLockFromISR();
			chEvtSignalI(sample_send_tp, (eventmask_t) 1);
			chSysUnlockFromISR();
		} else {
			sample = true;
		}
		break;

	case DEBUG_SAMPLING_START:
		if (state == MC_STATE_RUNNING || m_sample_now > 0) {
			sample = true;
		}

		if (m_sample_now == m_sample_len) {
			m_sample_mode_last = m_sample_mode;
			m_sample_mode = DEBUG_SAMPLING_OFF;
			chSysLockFromISR();
			chEvtSignalI(sample_send_tp, (eventmask_t) 1);
			chSysUnlockFromISR();
		}
		break;

	case DEBUG_SAMPLING_TRIGGER_START:
	case DEBUG_SAMPLING_TRIGGER_START_NOSEND: {
		sample = true;

		int sample_last = -1;
		if (m_sample_trigger >= 0) {
			sample_last = m_sample_trigger - m_sample_len;
			if (sample_last < 0) {
				sample_last += ADC_SAMPLE_MAX_LEN;
			}
		}

		if (m_sample_now == sample_last) {
			m_sample_mode_last = m_sample_mode;
			sample = false;

			if (m_sample_mode == DEBUG_SAMPLING_TRIGGER_START) {
				chSysLockFromISR();
				chEvtSignalI(sample_send_tp, (eventmask_t) 1);
				chSysUnlockFromISR();
			}

			m_sample_mode = DEBUG_SAMPLING_OFF;
		}

		if (state == MC_STATE_RUNNING && m_sample_trigger < 0) {
			m_sample_trigger = m_sample_now;
		}
	} break;

	case DEBUG_SAMPLING_TRIGGER_FAULT:
	case DEBUG_SAMPLING_TRIGGER_FAULT_NOSEND: {
		sample = true;

		int sample_last = -1;
		if (m_sample_trigger >= 0) {
			sample_last = m_sample_trigger - m_sample_len;
			if (sample_last < 0) {
				sample_last += ADC_SAMPLE_MAX_LEN;
			}
		}

		if (m_sample_now == sample_last) {
			m_sample_mode_last = m_sample_mode;
			sample = false;

			if (m_sample_mode == DEBUG_SAMPLING_TRIGGER_FAULT) {
				chSysLockFromISR();
				chEvtSignalI(sample_send_tp, (eventmask_t) 1);
				chSysUnlockFromISR();
			}

			m_sample_mode = DEBUG_SAMPLING_OFF;
		}

		if (motor->m_fault_now != FAULT_CODE_NONE && m_sample_trigger < 0) {
			m_sample_trigger = m_sample_now;
		}
	} break;

	default:
		break;
	}

	if (sample) {
		static int a = 0;
		a++;

		if (a >= m_sample_int) {
			a = 0;

			if (m_sample_now >= ADC_SAMPLE_MAX_LEN) {
				m_sample_now = 0;
			}

			int16_t zero;
			if (conf_now->motor_type == MOTOR_TYPE_FOC) {
				if (is_second_motor) {
					zero = (ADC_V_L4 + ADC_V_L5 + ADC_V_L6) / 3;
				} else {
					zero = (ADC_V_L1 + ADC_V_L2 + ADC_V_L3) / 3;
				}
				m_phase_samples[m_sample_now] = (uint8_t)(mcpwm_foc_get_phase() / 360.0 * 250.0);
//				m_phase_samples[m_sample_now] = (uint8_t)(mcpwm_foc_get_phase_observer() / 360.0 * 250.0);
//				float ang = utils_angle_difference(mcpwm_foc_get_phase_observer(), mcpwm_foc_get_phase_encoder()) + 180.0;
//				m_phase_samples[m_sample_now] = (uint8_t)(ang / 360.0 * 250.0);
			} else {
				zero = mcpwm_vzero;
				m_phase_samples[m_sample_now] = 0;
			}

			if (state == MC_STATE_DETECTING) {
				m_curr0_samples[m_sample_now] = (int16_t)mcpwm_detect_currents[mcpwm_get_comm_step() - 1];
				m_curr1_samples[m_sample_now] = (int16_t)mcpwm_detect_currents_diff[mcpwm_get_comm_step() - 1];

				m_ph1_samples[m_sample_now] = (int16_t)mcpwm_detect_voltages[0];
				m_ph2_samples[m_sample_now] = (int16_t)mcpwm_detect_voltages[1];
				m_ph3_samples[m_sample_now] = (int16_t)mcpwm_detect_voltages[2];
			} else {
				if (is_second_motor) {
					m_curr0_samples[m_sample_now] = ADC_curr_norm_value[3];
					m_curr1_samples[m_sample_now] = ADC_curr_norm_value[4];

					m_ph1_samples[m_sample_now] = ADC_V_L4 - zero;
					m_ph2_samples[m_sample_now] = ADC_V_L5 - zero;
					m_ph3_samples[m_sample_now] = ADC_V_L6 - zero;
				} else {
					m_curr0_samples[m_sample_now] = ADC_curr_norm_value[0];
					m_curr1_samples[m_sample_now] = ADC_curr_norm_value[1];

					m_ph1_samples[m_sample_now] = ADC_V_L1 - zero;
					m_ph2_samples[m_sample_now] = ADC_V_L2 - zero;
					m_ph3_samples[m_sample_now] = ADC_V_L3 - zero;
				}
			}

			m_vzero_samples[m_sample_now] = zero;
			m_curr_fir_samples[m_sample_now] = (int16_t)(current * (8.0 / FAC_CURRENT));
			m_f_sw_samples[m_sample_now] = (int16_t)(f_samp / 10.0);
			m_status_samples[m_sample_now] = mcpwm_get_comm_step() | (mcpwm_read_hall_phase() << 3);

			m_sample_now++;

			m_last_adc_duration_sample = mc_interface_get_last_inj_adc_isr_duration();
		}
	}
}

void mc_interface_adc_inj_int_handler(void) {
	switch (m_motor_1.m_conf.motor_type) {
	case MOTOR_TYPE_BLDC:
	case MOTOR_TYPE_DC:
		mcpwm_adc_inj_int_handler();
		break;

	case MOTOR_TYPE_FOC:
		break;

	default:
		break;
	}
}

/**
 * Update the override limits for a configuration based on MOSFET temperature etc.
 *
 * @param conf
 * The configaration to update.
 */
static void update_override_limits(volatile motor_if_state_t *motor, volatile mc_configuration *conf) {
	bool is_motor_1 = motor == &m_motor_1;

	const float v_in = motor->m_input_voltage_filtered;
	float rpm_now = 0.0;

	if (motor->m_conf.motor_type == MOTOR_TYPE_FOC) {
		// Low latency is important for avoiding oscillations
		rpm_now = DIR_MULT * mcpwm_foc_get_rpm_fast();
	} else {
		rpm_now = mc_interface_get_rpm();
	}

	const float duty_now_abs = fabsf(mc_interface_get_duty_cycle_now());

	UTILS_LP_FAST(motor->m_temp_fet, NTC_TEMP(is_motor_1 ? ADC_IND_TEMP_MOS : ADC_IND_TEMP_MOS_M2), 0.1);
	float temp_motor = 0.0;

	switch(conf->m_motor_temp_sens_type) {
	case TEMP_SENSOR_NTC_10K_25C:
		temp_motor = is_motor_1 ? NTC_TEMP_MOTOR(conf->m_ntc_motor_beta) : NTC_TEMP_MOTOR_2(conf->m_ntc_motor_beta);
		break;

	case TEMP_SENSOR_NTC_100K_25C:
		temp_motor = is_motor_1 ? NTC100K_TEMP_MOTOR(conf->m_ntc_motor_beta) : NTC100K_TEMP_MOTOR_2(conf->m_ntc_motor_beta);
		break;

	case TEMP_SENSOR_PTC_1K_100C:
		temp_motor = is_motor_1 ? PTC_TEMP_MOTOR(1000.0, conf->m_ptc_motor_coeff, 100) : PTC_TEMP_MOTOR_2(1000.0, conf->m_ptc_motor_coeff, 100);
		break;

	case TEMP_SENSOR_KTY83_122: {
		// KTY83_122 datasheet used to approximate resistance at given temperature to cubic polynom
		// https://docs.google.com/spreadsheets/d/1iJA66biczfaXRNClSsrVF9RJuSAKoDG-bnRZFMOcuwU/edit?usp=sharing
		// Thanks to: https://vasilisks.wordpress.com/2017/12/14/getting-temperature-from-ntc-kty83-kty84-on-mcu/#more-645
		// You can change pull up resistor and update NTC_RES_MOTOR for your hardware without changing polynom
		float res = NTC_RES_MOTOR(ADC_Value[is_motor_1 ? ADC_IND_TEMP_MOTOR : ADC_IND_TEMP_MOTOR_2]);
		float pow2 = res * res;
		temp_motor = 0.0000000102114874947423 * pow2 * res - 0.000069967997703501 * pow2 +
				0.243402040973194 * res - 160.145048329356;
	} break;

	case TEMP_SENSOR_KTY84_130: {
		float res = NTC_RES_MOTOR(ADC_Value[is_motor_1 ? ADC_IND_TEMP_MOTOR : ADC_IND_TEMP_MOTOR_2]);
		temp_motor = -7.82531699e-12 * res * res * res * res + 6.34445902e-8 * res * res * res -
				0.00020119157  * res * res + 0.407683016 * res - 161.357536;
	} break;
	}

	// If the reading is messed up (by e.g. reading 0 on the ADC and dividing by 0) we avoid putting an
	// invalid value in the filter, as it will never recover. It is probably safest to keep running the
	// motor even if the temperature reading fails. A config option to reduce power on invalid temperature
	// readings might be useful.
	if (UTILS_IS_NAN(temp_motor) || UTILS_IS_INF(temp_motor) || temp_motor > 600.0 || temp_motor < -200.0) {
		temp_motor = -100.0;
	}

	UTILS_LP_FAST(motor->m_temp_motor, temp_motor, MOTOR_TEMP_LPF);

#ifdef HW_HAS_GATE_DRIVER_SUPPLY_MONITOR
	UTILS_LP_FAST(motor->m_gate_driver_voltage, GET_GATE_DRIVER_SUPPLY_VOLTAGE(), 0.01);
#endif

	const float l_current_min_tmp = conf->l_current_min * conf->l_current_min_scale;
	const float l_current_max_tmp = conf->l_current_max * conf->l_current_max_scale;

	// Temperature MOSFET
	float lo_min_mos = l_current_min_tmp;
	float lo_max_mos = l_current_max_tmp;
	if (motor->m_temp_fet < (conf->l_temp_fet_start + 0.1)) {
		// Keep values
	} else if (motor->m_temp_fet > (conf->l_temp_fet_end - 0.1)) {
		lo_min_mos = 0.0;
		lo_max_mos = 0.0;
		mc_interface_fault_stop(FAULT_CODE_OVER_TEMP_FET, !is_motor_1, false);
	} else {
		float maxc = fabsf(l_current_max_tmp);
		if (fabsf(l_current_min_tmp) > maxc) {
			maxc = fabsf(l_current_min_tmp);
		}

		maxc = utils_map(motor->m_temp_fet, conf->l_temp_fet_start, conf->l_temp_fet_end, maxc, 0.0);

		if (fabsf(l_current_min_tmp) > maxc) {
			lo_min_mos = SIGN(l_current_min_tmp) * maxc;
		}

		if (fabsf(l_current_max_tmp) > maxc) {
			lo_max_mos = SIGN(l_current_max_tmp) * maxc;
		}
	}

	// Temperature MOTOR
	float lo_min_mot = l_current_min_tmp;
	float lo_max_mot = l_current_max_tmp;
	if (motor->m_temp_motor < (conf->l_temp_motor_start + 0.1)) {
		// Keep values
	} else if (motor->m_temp_motor > (conf->l_temp_motor_end - 0.1)) {
		lo_min_mot = 0.0;
		lo_max_mot = 0.0;
		mc_interface_fault_stop(FAULT_CODE_OVER_TEMP_MOTOR, !is_motor_1, false);
	} else {
		float maxc = fabsf(l_current_max_tmp);
		if (fabsf(l_current_min_tmp) > maxc) {
			maxc = fabsf(l_current_min_tmp);
		}

		maxc = utils_map(motor->m_temp_motor, conf->l_temp_motor_start, conf->l_temp_motor_end, maxc, 0.0);

		if (fabsf(l_current_min_tmp) > maxc) {
			lo_min_mot = SIGN(l_current_min_tmp) * maxc;
		}

		if (fabsf(l_current_max_tmp) > maxc) {
			lo_max_mot = SIGN(l_current_max_tmp) * maxc;
		}
	}

	// Decreased temperatures during acceleration
	// in order to still have braking torque available
	const float temp_fet_accel_start = utils_map(conf->l_temp_accel_dec, 0.0, 1.0, conf->l_temp_fet_start, 25.0);
	const float temp_fet_accel_end = utils_map(conf->l_temp_accel_dec, 0.0, 1.0, conf->l_temp_fet_end, 25.0);
	const float temp_motor_accel_start = utils_map(conf->l_temp_accel_dec, 0.0, 1.0, conf->l_temp_motor_start, 25.0);
	const float temp_motor_accel_end = utils_map(conf->l_temp_accel_dec, 0.0, 1.0, conf->l_temp_motor_end, 25.0);

	float lo_fet_temp_accel = 0.0;
	if (motor->m_temp_fet < (temp_fet_accel_start + 0.1)) {
		lo_fet_temp_accel = l_current_max_tmp;
	} else if (motor->m_temp_fet > (temp_fet_accel_end - 0.1)) {
		lo_fet_temp_accel = 0.0;
	} else {
		lo_fet_temp_accel = utils_map(motor->m_temp_fet, temp_fet_accel_start,
				temp_fet_accel_end, l_current_max_tmp, 0.0);
	}

	float lo_motor_temp_accel = 0.0;
	if (motor->m_temp_motor < (temp_motor_accel_start + 0.1)) {
		lo_motor_temp_accel = l_current_max_tmp;
	} else if (motor->m_temp_motor > (temp_motor_accel_end - 0.1)) {
		lo_motor_temp_accel = 0.0;
	} else {
		lo_motor_temp_accel = utils_map(motor->m_temp_motor, temp_motor_accel_start,
				temp_motor_accel_end, l_current_max_tmp, 0.0);
	}

	// RPM max
	float lo_max_rpm = 0.0;
	const float rpm_pos_cut_start = conf->l_max_erpm * conf->l_erpm_start;
	const float rpm_pos_cut_end = conf->l_max_erpm;
	if (rpm_now < (rpm_pos_cut_start + 0.1)) {
		lo_max_rpm = l_current_max_tmp;
	} else if (rpm_now > (rpm_pos_cut_end - 0.1)) {
		lo_max_rpm = 0.0;
	} else {
		lo_max_rpm = utils_map(rpm_now, rpm_pos_cut_start, rpm_pos_cut_end, l_current_max_tmp, 0.0);
	}

	// RPM min
	float lo_min_rpm = 0.0;
	const float rpm_neg_cut_start = conf->l_min_erpm * conf->l_erpm_start;
	const float rpm_neg_cut_end = conf->l_min_erpm;
	if (rpm_now > (rpm_neg_cut_start - 0.1)) {
		lo_min_rpm = l_current_max_tmp;
	} else if (rpm_now < (rpm_neg_cut_end + 0.1)) {
		lo_min_rpm = 0.0;
	} else {
		lo_min_rpm = utils_map(rpm_now, rpm_neg_cut_start, rpm_neg_cut_end, l_current_max_tmp, 0.0);
	}

	// Duty max
	float lo_max_duty = 0.0;
	if (duty_now_abs < (conf->l_duty_start * conf->l_max_duty) || conf->l_duty_start > 0.99) {
		lo_max_duty = l_current_max_tmp;
	} else {
		lo_max_duty = utils_map(duty_now_abs, (conf->l_duty_start * conf->l_max_duty),
				conf->l_max_duty, l_current_max_tmp, 0.0);
	}

	float lo_max = utils_min_abs(lo_max_mos, lo_max_mot);
	float lo_min = utils_min_abs(lo_min_mos, lo_min_mot);

	lo_max = utils_min_abs(lo_max, lo_max_rpm);
	lo_max = utils_min_abs(lo_max, lo_min_rpm);
	lo_max = utils_min_abs(lo_max, lo_fet_temp_accel);
	lo_max = utils_min_abs(lo_max, lo_motor_temp_accel);
	lo_max = utils_min_abs(lo_max, lo_max_duty);

	if (lo_max < conf->cc_min_current) {
		lo_max = conf->cc_min_current;
	}

	if (lo_min > -conf->cc_min_current) {
		lo_min = -conf->cc_min_current;
	}

	conf->lo_current_max = lo_max;
	conf->lo_current_min = lo_min;

	// Battery cutoff
	float lo_in_max_batt = 0.0;
	if (v_in > (conf->l_battery_cut_start - 0.1)) {
		lo_in_max_batt = conf->l_in_current_max;
	} else if (v_in < (conf->l_battery_cut_end + 0.1)) {
		lo_in_max_batt = 0.0;
	} else {
		lo_in_max_batt = utils_map(v_in, conf->l_battery_cut_start,
				conf->l_battery_cut_end, conf->l_in_current_max, 0.0);
	}

	// Wattage limits
	const float lo_in_max_watt = conf->l_watt_max / v_in;
	const float lo_in_min_watt = conf->l_watt_min / v_in;

	float lo_in_max = utils_min_abs(lo_in_max_watt, lo_in_max_batt);
	float lo_in_min = lo_in_min_watt;

	// BMS limits
	bms_update_limits(&lo_in_min,  &lo_in_max, conf->l_in_current_min, conf->l_in_current_max);

	conf->lo_in_current_max = utils_min_abs(conf->l_in_current_max, lo_in_max);
	conf->lo_in_current_min = utils_min_abs(conf->l_in_current_min, lo_in_min);

	// Maximum current right now
//	float duty_abs = fabsf(mc_interface_get_duty_cycle_now());
//
//	// TODO: This is not an elegant solution.
//	if (m_conf.motor_type == MOTOR_TYPE_FOC) {
//		duty_abs *= SQRT3_BY_2;
//	}
//
//	if (duty_abs > 0.001) {
//		conf->lo_current_motor_max_now = utils_min_abs(conf->lo_current_max, conf->lo_in_current_max / duty_abs);
//		conf->lo_current_motor_min_now = utils_min_abs(conf->lo_current_min, conf->lo_in_current_min / duty_abs);
//	} else {
//		conf->lo_current_motor_max_now = conf->lo_current_max;
//		conf->lo_current_motor_min_now = conf->lo_current_min;
//	}

	// Note: The above code should work, but many people have reported issues with it. Leaving it
	// disabled for now until I have done more investigation.
	conf->lo_current_motor_max_now = conf->lo_current_max;
	conf->lo_current_motor_min_now = conf->lo_current_min;
}

static volatile motor_if_state_t *motor_now(void) {
#ifdef HW_HAS_DUAL_MOTORS
	return mc_interface_motor_now() == 1 ? &m_motor_1 : &m_motor_2;
#else
	return &m_motor_1;
#endif
}

static void run_timer_tasks(volatile motor_if_state_t *motor) {
	bool is_motor_1 = motor == &m_motor_1;
	mc_interface_select_motor_thread(is_motor_1 ? 1 : 2);

	UTILS_LP_FAST(motor->m_input_voltage_filtered_slower, motor->m_input_voltage_filtered, 0.01);

	// Update backup data (for motor 1 only)
	if (is_motor_1) {
		uint64_t odometer = mc_interface_get_distance_abs();
		g_backup.odometer += odometer - m_motor_1.m_odometer_last;
		m_motor_1.m_odometer_last = odometer;

		uint64_t runtime = chVTGetSystemTimeX() / CH_CFG_ST_FREQUENCY;

		// Handle wrap around
		if (runtime < m_motor_1.m_runtime_last) {
			m_motor_1.m_runtime_last = 0;
		}

		g_backup.runtime += runtime - m_motor_1.m_runtime_last;
		m_motor_1.m_runtime_last = runtime;
	}

	motor->m_f_samp_now = mc_interface_get_sampling_frequency_now();

	// Decrease fault iterations
	if (motor->m_ignore_iterations > 0) {
		motor->m_ignore_iterations--;
	} else {
		if (!(is_motor_1 ? IS_DRV_FAULT() : IS_DRV_FAULT_2())) {
			motor->m_fault_now = FAULT_CODE_NONE;
		}
	}

	if (is_motor_1 ? IS_DRV_FAULT() : IS_DRV_FAULT_2()) {
		motor->m_drv_fault_iterations++;
		if (motor->m_drv_fault_iterations >= motor->m_conf.m_fault_stop_time_ms) {
			HW_RESET_DRV_FAULTS();
			motor->m_drv_fault_iterations = 0;
		}
	} else {
		motor->m_drv_fault_iterations = 0;
	}

	update_override_limits(motor, &motor->m_conf);

	// Update auxiliary output
	switch (motor->m_conf.m_out_aux_mode) {
	case OUT_AUX_MODE_UNUSED:
		break;

	case OUT_AUX_MODE_OFF:
		AUX_OFF();
		break;

	case OUT_AUX_MODE_ON_AFTER_2S:
		if (chVTGetSystemTimeX() >= MS2ST(2000)) {
			AUX_ON();
		}
		break;

	case OUT_AUX_MODE_ON_AFTER_5S:
		if (chVTGetSystemTimeX() >= MS2ST(5000)) {
			AUX_ON();
		}
		break;

	case OUT_AUX_MODE_ON_AFTER_10S:
		if (chVTGetSystemTimeX() >= MS2ST(10000)) {
			AUX_ON();
		}
		break;

	case OUT_AUX_MODE_ON_WHEN_RUNNING:
		if (mc_interface_get_state() == MC_STATE_RUNNING) {
			AUX_ON();
		} else {
			AUX_OFF();
		}
		break;

	case OUT_AUX_MODE_ON_WHEN_NOT_RUNNING:
		if (mc_interface_get_state() == MC_STATE_RUNNING) {
			AUX_OFF();
		} else {
			AUX_ON();
		}
		break;

	case OUT_AUX_MODE_MOTOR_50:
		if (mc_interface_temp_motor_filtered() > 50.0) {AUX_ON();} else {AUX_OFF();}
		break;

	case OUT_AUX_MODE_MOSFET_50:
		if (mc_interface_temp_fet_filtered() > 50.0) {AUX_ON();} else {AUX_OFF();}
		break;

	case OUT_AUX_MODE_MOTOR_70:
		if (mc_interface_temp_motor_filtered() > 70.0) {AUX_ON();} else {AUX_OFF();}
		break;

	case OUT_AUX_MODE_MOSFET_70:
		if (mc_interface_temp_fet_filtered() > 70.0) {AUX_ON();} else {AUX_OFF();}
		break;

	case OUT_AUX_MODE_MOTOR_MOSFET_50:
		if (mc_interface_temp_motor_filtered() > 50.0 ||
				mc_interface_temp_fet_filtered() > 50.0) {AUX_ON();} else {AUX_OFF();}
		break;

	case OUT_AUX_MODE_MOTOR_MOSFET_70:
		if (mc_interface_temp_motor_filtered() > 70.0 ||
				mc_interface_temp_fet_filtered() > 70.0) {AUX_ON();} else {AUX_OFF();}
		break;
	}

	// Trigger encoder error rate fault, using 5% errors as threshold.
	// Relevant only in FOC mode with encoder enabled
	if(motor->m_conf.motor_type == MOTOR_TYPE_FOC &&
			motor->m_conf.foc_sensor_mode == FOC_SENSOR_MODE_ENCODER &&
			mcpwm_foc_is_using_encoder() &&
			encoder_spi_get_error_rate() > 0.05) {
		mc_interface_fault_stop(FAULT_CODE_ENCODER_SPI, !is_motor_1, false);
	}

	if(motor->m_conf.motor_type == MOTOR_TYPE_FOC &&
			motor->m_conf.foc_sensor_mode == FOC_SENSOR_MODE_ENCODER &&
			mcpwm_foc_is_using_encoder() &&
			encoder_get_no_magnet_error_rate() > 0.05) {
		mc_interface_fault_stop(FAULT_CODE_ENCODER_NO_MAGNET, !is_motor_1, false);
	}

	if(motor->m_conf.motor_type == MOTOR_TYPE_FOC &&
			motor->m_conf.foc_sensor_mode == FOC_SENSOR_MODE_ENCODER &&
			motor->m_conf.m_sensor_port_mode == SENSOR_PORT_MODE_SINCOS) {

		if (encoder_get_signal_below_min_error_rate() > 0.05)
			mc_interface_fault_stop(FAULT_CODE_ENCODER_SINCOS_BELOW_MIN_AMPLITUDE, !is_motor_1, false);
		if (encoder_get_signal_above_max_error_rate() > 0.05)
			mc_interface_fault_stop(FAULT_CODE_ENCODER_SINCOS_ABOVE_MAX_AMPLITUDE, !is_motor_1, false);
	}

	if (motor->m_conf.motor_type == MOTOR_TYPE_FOC &&
				motor->m_conf.foc_sensor_mode == FOC_SENSOR_MODE_ENCODER &&
				motor->m_conf.m_sensor_port_mode == SENSOR_PORT_MODE_AS5047_SPI) {
		if (!encoder_get_diag().is_connected) {
			mc_interface_fault_stop(FAULT_CODE_ENCODER_SPI, !is_motor_1, false);
		}

		if (encoder_get_diag().is_Comp_high) {
			mc_interface_fault_stop(FAULT_CODE_ENCODER_NO_MAGNET, !is_motor_1, false);
		} else if(encoder_get_diag().is_Comp_low) {
			mc_interface_fault_stop(FAULT_CODE_ENCODER_MAGNET_TOO_STRONG, !is_motor_1, false);
		}
	}

	if(motor->m_conf.motor_type == MOTOR_TYPE_FOC &&
			motor->m_conf.foc_sensor_mode == FOC_SENSOR_MODE_ENCODER &&
			motor->m_conf.m_sensor_port_mode == SENSOR_PORT_MODE_AD2S1205) {
		if (encoder_resolver_loss_of_tracking_error_rate() > 0.05)
			mc_interface_fault_stop(FAULT_CODE_RESOLVER_LOT, !is_motor_1, false);
		if (encoder_resolver_degradation_of_signal_error_rate() > 0.05)
			mc_interface_fault_stop(FAULT_CODE_RESOLVER_DOS, !is_motor_1, false);
		if (encoder_resolver_loss_of_signal_error_rate() > 0.04)
			mc_interface_fault_stop(FAULT_CODE_RESOLVER_LOS, !is_motor_1, false);
	}
	// TODO: Implement for BLDC and GPDRIVE
	if(motor->m_conf.motor_type == MOTOR_TYPE_FOC) {
		float curr0_offset;
		float curr1_offset;
		float curr2_offset;

#ifdef HW_HAS_DUAL_MOTORS
		mcpwm_foc_get_current_offsets(&curr0_offset, &curr1_offset, &curr2_offset, motor == &m_motor_2);
#else
		mcpwm_foc_get_current_offsets(&curr0_offset, &curr1_offset, &curr2_offset, false);
#endif

#ifdef HW_HAS_DUAL_PARALLEL
#define MIDDLE_ADC 4096
#else
#define MIDDLE_ADC 2048
#endif

		if (fabsf(curr0_offset - MIDDLE_ADC) > HW_MAX_CURRENT_OFFSET) {
			mc_interface_fault_stop(FAULT_CODE_HIGH_OFFSET_CURRENT_SENSOR_1, !is_motor_1, false);
		}
		if (fabsf(curr1_offset - MIDDLE_ADC) > HW_MAX_CURRENT_OFFSET) {
			mc_interface_fault_stop(FAULT_CODE_HIGH_OFFSET_CURRENT_SENSOR_2, !is_motor_1, false);
		}
#ifdef HW_HAS_3_SHUNTS
		if (fabsf(curr2_offset - MIDDLE_ADC) > HW_MAX_CURRENT_OFFSET) {
			mc_interface_fault_stop(FAULT_CODE_HIGH_OFFSET_CURRENT_SENSOR_3, !is_motor_1, false);
		}
#endif
	}

	// Monitor currents balance. The sum of the 3 currents should be zero
#ifdef HW_HAS_3_SHUNTS
	if (!motor->m_conf.foc_sample_high_current) { // This won't work when high current sampling is used
		motor->m_motor_current_unbalance = mc_interface_get_abs_motor_current_unbalance();

		if (fabsf(motor->m_motor_current_unbalance) > fabsf(MCCONF_MAX_CURRENT_UNBALANCE)) {
			UTILS_LP_FAST(motor->m_motor_current_unbalance_error_rate, 1.0, (1 / 1000.0));
		} else {
			UTILS_LP_FAST(motor->m_motor_current_unbalance_error_rate, 0.0, (1 / 1000.0));
		}

		if (motor->m_motor_current_unbalance_error_rate > MCCONF_MAX_CURRENT_UNBALANCE_RATE) {
			mc_interface_fault_stop(FAULT_CODE_UNBALANCED_CURRENTS, !is_motor_1, false);
		}
	}
#endif

#ifdef HW_HAS_WHEEL_SPEED_SENSOR
	hw_update_speed_sensor();
#endif
}

static THD_FUNCTION(timer_thread, arg) {
	(void)arg;

	chRegSetThreadName("mcif timer");

	for(;;) {
		run_timer_tasks(&m_motor_1);
#ifdef HW_HAS_DUAL_MOTORS
		run_timer_tasks(&m_motor_2);
#endif

		chThdSleepMilliseconds(1);
	}
}

static void update_stats(volatile motor_if_state_t *motor) {
	mc_interface_select_motor_thread(motor == (&m_motor_1) ? 1 : 2);

	setup_values val = mc_interface_get_setup_values();

	const double power = mc_interface_get_input_voltage_filtered() * fabsf(val.current_in_tot);
	const double speed = mc_interface_get_speed();
	const double temp_mos = mc_interface_temp_fet_filtered();
	const double temp_mot = mc_interface_temp_motor_filtered();

	motor->m_stats.power_sum += power;
	motor->m_stats.speed_sum += fabs(speed);
	motor->m_stats.temp_mos_sum += temp_mos;
	motor->m_stats.temp_motor_sum += temp_mot;
	motor->m_stats.current_sum += fabs((double)(val.current_tot));
	motor->m_stats.samples += (double)1.0;

	if (power > (double)motor->m_stats.max_power) {
		motor->m_stats.max_power = power;
	}

	if (fabs(speed) > (double)motor->m_stats.max_speed) {
		motor->m_stats.max_speed = fabsf(speed);
	}

	if (temp_mos > (double)motor->m_stats.max_temp_mos) {
		motor->m_stats.max_temp_mos = temp_mos;
	}

	if (temp_mot > (double)motor->m_stats.max_temp_motor) {
		motor->m_stats.max_temp_motor = temp_mot;
	}

	if (fabsf(val.current_tot) > motor->m_stats.max_current) {
		motor->m_stats.max_current = fabsf(val.current_tot);
	}
}

float mc_interface_stat_speed_avg(void) {
	volatile setup_stats *s = &motor_now()->m_stats;
	double res = s->speed_sum / s->samples;
	return res;
}

float mc_interface_stat_speed_max(void) {
	return motor_now()->m_stats.max_speed;
}

float mc_interface_stat_power_avg(void) {
	volatile setup_stats *s = &motor_now()->m_stats;
	double res = s->power_sum / s->samples;
	return res;
}

float mc_interface_stat_power_max(void) {
	return motor_now()->m_stats.max_power;
}

float mc_interface_stat_current_avg(void) {
	volatile setup_stats *s = &motor_now()->m_stats;
	double res = s->current_sum / s->samples;
	return res;
}

float mc_interface_stat_current_max(void) {
	return motor_now()->m_stats.max_current;
}

float mc_interface_stat_temp_mosfet_avg(void) {
	volatile setup_stats *s = &motor_now()->m_stats;
	double res = s->temp_mos_sum / s->samples;
	return res;
}

float mc_interface_stat_temp_mosfet_max(void) {
	return motor_now()->m_stats.max_temp_mos;
}

float mc_interface_stat_temp_motor_avg(void) {
	volatile setup_stats *s = &motor_now()->m_stats;
	double res = s->temp_motor_sum / s->samples;
	return res;
}

float mc_interface_stat_temp_motor_max(void) {
	return motor_now()->m_stats.max_temp_motor;
}

float mc_interface_stat_count_time(void) {
	return UTILS_AGE_S(motor_now()->m_stats.time_start);
}

void mc_interface_stat_reset(void) {
	volatile setup_stats *s = &motor_now()->m_stats;
	memset((void*)s, 0, sizeof(setup_stats));
	s->time_start = chVTGetSystemTimeX();
	s->max_temp_mos = -300.0;
	s->max_temp_motor = -300.0;
}

static THD_FUNCTION(stat_thread, arg) {
	(void)arg;

	chRegSetThreadName("StatCounter");

	for(;;) {
		update_stats(&m_motor_1);
#ifdef HW_HAS_DUAL_MOTORS
		update_stats(&m_motor_2);
#endif

		chThdSleepMilliseconds(10);
	}
}

static THD_FUNCTION(sample_send_thread, arg) {
	(void)arg;

	chRegSetThreadName("SampleSender");
	sample_send_tp = chThdGetSelfX();

	for(;;) {
		chEvtWaitAny((eventmask_t) 1);

		int len = 0;
		int offset = 0;

		switch (m_sample_mode_last) {
		case DEBUG_SAMPLING_NOW:
		case DEBUG_SAMPLING_START:
			len = m_sample_len;
			break;

		case DEBUG_SAMPLING_TRIGGER_START:
		case DEBUG_SAMPLING_TRIGGER_FAULT:
		case DEBUG_SAMPLING_TRIGGER_START_NOSEND:
		case DEBUG_SAMPLING_TRIGGER_FAULT_NOSEND:
			len = ADC_SAMPLE_MAX_LEN;
			offset = m_sample_trigger - m_sample_len;
			break;

		default:
			break;
		}

		for (int i = 0;i < len;i++) {
			uint8_t buffer[40];
			int32_t index = 0;
			int ind_samp = i + offset;

			while (ind_samp >= ADC_SAMPLE_MAX_LEN) {
				ind_samp -= ADC_SAMPLE_MAX_LEN;
			}

			while (ind_samp < 0) {
				ind_samp += ADC_SAMPLE_MAX_LEN;
			}

			buffer[index++] = COMM_SAMPLE_PRINT;

			if (m_sample_raw) {
				buffer_append_float32_auto(buffer, (float)m_curr0_samples[ind_samp], &index);
				buffer_append_float32_auto(buffer, (float)m_curr1_samples[ind_samp], &index);
				buffer_append_float32_auto(buffer, (float)m_ph1_samples[ind_samp], &index);
				buffer_append_float32_auto(buffer, (float)m_ph2_samples[ind_samp], &index);
				buffer_append_float32_auto(buffer, (float)m_ph3_samples[ind_samp], &index);
				buffer_append_float32_auto(buffer, (float)m_vzero_samples[ind_samp], &index);
				buffer_append_float32_auto(buffer, (float)m_curr_fir_samples[ind_samp], &index);
			} else {
				buffer_append_float32_auto(buffer, (float)m_curr0_samples[ind_samp] * FAC_CURRENT, &index);
				buffer_append_float32_auto(buffer, (float)m_curr1_samples[ind_samp] * FAC_CURRENT, &index);
				buffer_append_float32_auto(buffer, ((float)m_ph1_samples[ind_samp] / 4096.0 * V_REG) * ((VIN_R1 + VIN_R2) / VIN_R2) * ADC_VOLTS_PH_FACTOR, &index);
				buffer_append_float32_auto(buffer, ((float)m_ph2_samples[ind_samp] / 4096.0 * V_REG) * ((VIN_R1 + VIN_R2) / VIN_R2) * ADC_VOLTS_PH_FACTOR, &index);
				buffer_append_float32_auto(buffer, ((float)m_ph3_samples[ind_samp] / 4096.0 * V_REG) * ((VIN_R1 + VIN_R2) / VIN_R2) * ADC_VOLTS_PH_FACTOR, &index);
				buffer_append_float32_auto(buffer, ((float)m_vzero_samples[ind_samp] / 4096.0 * V_REG) * ((VIN_R1 + VIN_R2) / VIN_R2) * ADC_VOLTS_INPUT_FACTOR, &index);
				buffer_append_float32_auto(buffer, (float)m_curr_fir_samples[ind_samp] / (8.0 / FAC_CURRENT), &index);
			}

			buffer_append_float32_auto(buffer, (float)m_f_sw_samples[ind_samp] * 10.0, &index);
			buffer[index++] = m_status_samples[ind_samp];
			buffer[index++] = m_phase_samples[ind_samp];

			commands_send_packet(buffer, index);
		}
	}
}

static THD_FUNCTION(fault_stop_thread, arg) {
	(void)arg;

	chRegSetThreadName("Fault Stop");
	fault_stop_tp = chThdGetSelfX();

	for(;;) {
		chEvtWaitAny((eventmask_t) 1);
#ifdef HW_HAS_DUAL_MOTORS
		volatile motor_if_state_t *motor = m_fault_stop_is_second_motor ? &m_motor_2 : &m_motor_1;
#else
		volatile motor_if_state_t *motor = &m_motor_1;
#endif

		mc_interface_select_motor_thread(m_fault_stop_is_second_motor ? 2 : 1);

		if (motor->m_fault_now == m_fault_stop_fault) {
			motor->m_ignore_iterations = motor->m_conf.m_fault_stop_time_ms;
			continue;
		}

		if (mc_interface_dccal_done() && motor->m_fault_now == FAULT_CODE_NONE) {
			// Sent to terminal fault logger so that all faults and their conditions
			// can be printed for debugging.
			utils_sys_lock_cnt();
			volatile int val_samp = TIM8->CCR1;
			volatile int current_samp = TIM1->CCR4;
			volatile int tim_top = TIM1->ARR;
			utils_sys_unlock_cnt();

			fault_data fdata;
			fdata.motor = m_fault_stop_is_second_motor ? 2 : 1;
			fdata.fault = m_fault_stop_fault;
			fdata.current = mc_interface_get_tot_current();
			fdata.current_filtered = mc_interface_get_tot_current_filtered();
			fdata.voltage = GET_INPUT_VOLTAGE();
			fdata.gate_driver_voltage = motor->m_gate_driver_voltage;
			fdata.duty = mc_interface_get_duty_cycle_now();
			fdata.rpm = mc_interface_get_rpm();
			fdata.tacho = mc_interface_get_tachometer_value(false);
			fdata.cycles_running = motor->m_cycles_running;
			fdata.tim_val_samp = val_samp;
			fdata.tim_current_samp = current_samp;
			fdata.tim_top = tim_top;
			fdata.comm_step = mcpwm_get_comm_step();
			fdata.temperature = NTC_TEMP(ADC_IND_TEMP_MOS);
#ifdef HW_HAS_DRV8301
			if (m_fault_stop_fault == FAULT_CODE_DRV) {
				fdata.drv8301_faults = drv8301_read_faults();
			}
#elif defined(HW_HAS_DRV8320S)
			if (m_fault_stop_fault == FAULT_CODE_DRV) {
				fdata.drv8301_faults = drv8320s_read_faults();
			}
#elif defined(HW_HAS_DRV8323S)
			if (m_fault_stop_fault == FAULT_CODE_DRV) {
				fdata.drv8301_faults = drv8323s_read_faults();
			}
#endif
			terminal_add_fault_data(&fdata);
		}

		motor->m_ignore_iterations = motor->m_conf.m_fault_stop_time_ms;

		switch (motor->m_conf.motor_type) {
		case MOTOR_TYPE_BLDC:
		case MOTOR_TYPE_DC:
			mcpwm_stop_pwm();
			break;

		case MOTOR_TYPE_FOC:
			mcpwm_foc_stop_pwm(m_fault_stop_is_second_motor);
			break;

		case MOTOR_TYPE_GPD:
			gpdrive_set_mode(GPD_OUTPUT_MODE_NONE);
			break;

		default:
			break;
		}

		motor->m_fault_now = m_fault_stop_fault;
	}
}

/**
 * Get mc_configuration CRC (motor 1 or 2)
 *
 * @param conf
 * Pointer to mc_configuration or NULL for current config
 *
 * @param is_motor_2
 * true if motor2, false if motor1
 * 
 * @return
 * CRC16 (with crc field in struct temporarily set to zero).
 */
unsigned mc_interface_calc_crc(mc_configuration* conf_in, bool is_motor_2) {
	volatile mc_configuration* conf = conf_in;

	if(conf == NULL) {
		if(is_motor_2) {
#ifdef HW_HAS_DUAL_MOTORS
			conf = &(m_motor_2.m_conf);
#else
			return 0; //shouldn't be here
#endif
		} else {
			conf = &(m_motor_1.m_conf);
		}
	}

	unsigned crc_old = conf->crc;
	conf->crc = 0;
	unsigned crc_new = crc16((uint8_t*)conf, sizeof(mc_configuration));
	conf->crc = crc_old;
	return crc_new;
}<|MERGE_RESOLUTION|>--- conflicted
+++ resolved
@@ -211,22 +211,14 @@
 	ENCSINCOS_config_t sincos_config;
 	switch (motor_now()->m_conf.m_sensor_port_mode) {
 	case SENSOR_PORT_MODE_ABI:
-<<<<<<< HEAD
+		SENSOR_PORT_3V3();
 		encoder_set_counts(motor_now()->m_conf.m_encoder_counts);
 		encoder_init(ENCODER_TYPE_ABI);
 		break;
 
 	case SENSOR_PORT_MODE_AS5047_SPI:
+		SENSOR_PORT_3V3();
 		encoder_init(ENCODER_TYPE_AS504x);
-=======
-		SENSOR_PORT_3V3();
-		encoder_init_abi(motor_now()->m_conf.m_encoder_counts);
-		break;
-
-	case SENSOR_PORT_MODE_AS5047_SPI:
-		SENSOR_PORT_3V3();
-		encoder_init_as5047p_spi();
->>>>>>> 2d28ccbb
 		break;
 
 	case SENSOR_PORT_MODE_MT6816_SPI:
@@ -362,23 +354,14 @@
 		encoder_deinit();
 		switch (configuration->m_sensor_port_mode) {
 		case SENSOR_PORT_MODE_ABI:
-<<<<<<< HEAD
-		  // TODO: integrate with encoder/encoders
+			SENSOR_PORT_3V3();
 			encoder_set_counts(configuration->m_encoder_counts);
 			encoder_init(ENCODER_TYPE_ABI);
 			break;
 
 		case SENSOR_PORT_MODE_AS5047_SPI:
+			SENSOR_PORT_3V3();
 			encoder_init(ENCODER_TYPE_AS504x);
-=======
-			SENSOR_PORT_3V3();
-			encoder_init_abi(configuration->m_encoder_counts);
-			break;
-
-		case SENSOR_PORT_MODE_AS5047_SPI:
-			SENSOR_PORT_3V3();
-			encoder_init_as5047p_spi();
->>>>>>> 2d28ccbb
 			break;
 
 		case SENSOR_PORT_MODE_MT6816_SPI:
@@ -390,13 +373,6 @@
 			break;
 
 		case SENSOR_PORT_MODE_SINCOS:
-<<<<<<< HEAD
-=======
-			encoder_init_sincos(configuration->foc_encoder_sin_gain, configuration->foc_encoder_sin_offset,
-					configuration->foc_encoder_cos_gain, configuration->foc_encoder_cos_offset,
-					configuration->foc_encoder_sincos_filter_constant);
-			break;
->>>>>>> 2d28ccbb
 
 			sincos_config.s_gain = motor->m_conf.foc_encoder_sin_gain;
 			sincos_config.s_offset = motor->m_conf.foc_encoder_sin_offset;
