/*
	Copyright 2013 - 2019 Benjamin Vedder	benjamin@vedder.se

	This file is part of the VESC firmware.

	The VESC firmware is free software: you can redistribute it and/or modify
    it under the terms of the GNU General Public License as published by
    the Free Software Foundation, either version 3 of the License, or
    (at your option) any later version.

    The VESC firmware is distributed in the hope that it will be useful,
    but WITHOUT ANY WARRANTY; without even the implied warranty of
    MERCHANTABILITY or FITNESS FOR A PARTICULAR PURPOSE.  See the
    GNU General Public License for more details.

    You should have received a copy of the GNU General Public License
    along with this program.  If not, see <http://www.gnu.org/licenses/>.
    */

/*
 * Note: This driver also works for the MPU9250
 */

#include "conf_general.h"
#include "mpu9150.h"
#include "utils.h"
#include "stm32f4xx_conf.h"
#include "i2c_bb.h"
#include "terminal.h"
#include "commands.h"

#include <string.h>
#include <math.h>
#include <stdio.h>

// Settings
#define USE_MAGNETOMETER		1
#define MPU_I2C_TIMEOUT			10
#define MAG_DIV 				10
#define FAIL_DELAY_US			1000
#define MAX_IDENTICAL_READS		5
#define MPU_ADDR1				0x68
#define MPU_ADDR2				0x69

// Private variables
static unsigned char rx_buf[100];
static unsigned char tx_buf[100];
static volatile int16_t raw_accel_gyro_mag[9];
static volatile int16_t raw_accel_gyro_mag_no_offset[9];
static volatile int failed_reads;
static volatile int failed_mag_reads;
static volatile systime_t last_update_time;
static volatile systime_t update_time_diff;
static volatile int mag_updated;
static volatile uint16_t mpu_addr;
static volatile bool is_mpu9250;
static i2c_bb_state i2cs;
static volatile int16_t mpu9150_gyro_offsets[3];
static volatile bool mpu_found;
<<<<<<< HEAD
static imu_config config;
=======
static volatile bool is_running;
static volatile bool should_stop;
static volatile int rate_hz = 200;
>>>>>>> e694aeca

// Private functions
static int reset_init_mpu(void);
static int get_raw_accel_gyro(int16_t* accel_gyro);
static uint8_t read_single_reg(uint8_t reg);
#if USE_MAGNETOMETER
static int get_raw_mag(int16_t* mag);
#endif
static THD_FUNCTION(mpu_thread, arg);
static void terminal_status(int argc, const char **argv);
static void terminal_read_reg(int argc, const char **argv);
static thread_t *mpu_tp = 0;

// Function pointers
static void(*read_callback)(float *accel, float *gyro, float *mag) = 0;

void mpu9150_init(imu_config *conf, stm32_gpio_t *sda_gpio, int sda_pin,
		stm32_gpio_t *scl_gpio, int scl_pin,
		stkalign_t *work_area, size_t work_area_size) {

	config = *conf;

	failed_reads = 0;
	failed_mag_reads = 0;
	read_callback = 0;
	last_update_time = 0;
	update_time_diff = 0;
	mag_updated = 0;
	mpu_addr = MPU_ADDR1;
	is_mpu9250 = 0;
	is_running = false;
	should_stop = false;

	memset((void*)mpu9150_gyro_offsets, 0, sizeof(mpu9150_gyro_offsets));

	i2cs.sda_gpio = sda_gpio;
	i2cs.sda_pin = sda_pin;
	i2cs.scl_gpio = scl_gpio;
	i2cs.scl_pin = scl_pin;
	i2c_bb_init(&i2cs);

	reset_init_mpu();

	terminal_register_command_callback(
			"mpu_status",
			"Print status of the MPU 9150/9250",
			0,
			terminal_status);

	terminal_register_command_callback(
			"mpu_read_reg",
			"Read register of the MPU 9150/9250",
			"[reg]",
			terminal_read_reg);

	uint8_t res = read_single_reg(MPU9150_WHO_AM_I);
	if (res == 0x68 || res == 0x69 || res == 0x71 || res == 0x73) {
		mpu_found = true;
		if (!mpu_tp) {
			should_stop = false;
			chThdCreateStatic(work_area, work_area_size, NORMALPRIO, mpu_thread, NULL);
		}
	} else {
		mpu_found = false;
	}
}

static void terminal_status(int argc, const char **argv) {
	(void)argc;
	(void)argv;

	if (mpu_found) {
		commands_printf(
				"Type       : %s\n"
				"Errors     : %i\n"
				"Errors Mag : %i\n",
				mpu9150_is_mpu9250() ? "MPU9250" : "MPU9150",
						mpu9150_get_failed_mag_reads(),
						mpu9150_get_failed_mag_reads());
	} else {
		commands_printf("MPU9x50 not found\n");
	}
}

static void terminal_read_reg(int argc, const char **argv) {
	if (argc == 2) {
		int reg = -1;
		sscanf(argv[1], "%d", &reg);

		if (reg >= 0) {
			unsigned int res = read_single_reg(reg);
			char bl[9];

			utils_byte_to_binary(res & 0xFF, bl);

			commands_printf("Reg 0x%02x: %s (0x%02x)\n", reg, bl, res);
		} else {
			commands_printf("Invalid argument(s).\n");
		}
	} else {
		commands_printf("This command requires one argument.\n");
	}
}

void mpu9150_stop(void) {
	should_stop = true;
	while (is_running) {
		chThdSleep(1);
	}

	terminal_unregister_callback(terminal_status);
	terminal_unregister_callback(terminal_read_reg);
}

/**
 * Determine wether this is a MPU9150 or a MPU9250.
 *
 * @return
 * false: This is a MPU9150
 * true: This is a MPU9250
 */
bool mpu9150_is_mpu9250(void) {
	return is_mpu9250;
}

void mpu9150_set_read_callback(void(*func)(float *accel, float *gyro, float *mag)) {
	read_callback = func;
}

/**
 * Get the amount of milliseconds that have passed since
 * IMU values were received the last time.
 */
uint32_t mpu9150_get_time_since_update(void) {
	return (systime_t)((float)chVTTimeElapsedSinceX(last_update_time) /
			((float)CH_CFG_ST_FREQUENCY / 1000.0));
}

/*
 * Get the amount of milliseconds it took to read one sample of every axis.
 */
float mpu9150_get_last_sample_duration(void) {
	return (float)update_time_diff / (float)CH_CFG_ST_FREQUENCY * 1000.0;
}

int mpu9150_get_failed_reads(void) {
	return failed_reads;
}

int mpu9150_get_failed_mag_reads(void) {
	return failed_mag_reads;
}

/*
 * Returns 1 if the magnetometer was updated in the latest iteration, 0 otherwise.
 */
int mpu9150_mag_updated(void) {
	return mag_updated;
}

void mpu9150_sample_gyro_offsets(uint32_t iteratons) {
	int32_t offsets[3];
	memset(offsets, 0, sizeof(offsets));

	for(uint32_t i = 0;i < iteratons;i++) {
		offsets[0] += raw_accel_gyro_mag_no_offset[3];
		offsets[1] += raw_accel_gyro_mag_no_offset[4];
		offsets[2] += raw_accel_gyro_mag_no_offset[5];
		chThdSleepMilliseconds(10);
	}

	offsets[0] /= (int32_t)iteratons;
	offsets[1] /= (int32_t)iteratons;
	offsets[2] /= (int32_t)iteratons;

	mpu9150_gyro_offsets[0] = offsets[0];
	mpu9150_gyro_offsets[1] = offsets[1];
	mpu9150_gyro_offsets[2] = offsets[2];
}

void mpu9150_get_raw_accel_gyro_mag(int16_t *accel_gyro_mag) {
	memcpy(accel_gyro_mag, (int16_t*)raw_accel_gyro_mag, sizeof(raw_accel_gyro_mag));
}

void mpu9150_get_accel(float *accel) {
	accel[0] = (float)raw_accel_gyro_mag[0] * 16.0 / 32768.0;
	accel[1] = (float)raw_accel_gyro_mag[1] * 16.0 / 32768.0;
	accel[2] = (float)raw_accel_gyro_mag[2] * 16.0 / 32768.0;
}

void mpu9150_get_gyro(float *gyro) {
	gyro[0] = (float)raw_accel_gyro_mag[3] * 2000.0 / 32768.0;
	gyro[1] = (float)raw_accel_gyro_mag[4] * 2000.0 / 32768.0;
	gyro[2] = (float)raw_accel_gyro_mag[5] * 2000.0 / 32768.0;
}

void mpu9150_get_mag(float *mag) {
#if USE_MAGNETOMETER
	mag[0] = (float)raw_accel_gyro_mag[6] * 1200.0 / 4096.0;
	mag[1] = (float)raw_accel_gyro_mag[7] * 1200.0 / 4096.0;
	mag[2] = (float)raw_accel_gyro_mag[8] * 1200.0 / 4096.0;
#else
	mag[0] = 0.0;
	mag[1] = 0.0;
	mag[2] = 0.0;
#endif
}

void mpu9150_get_accel_gyro_mag(float *accel, float *gyro, float *mag) {
	mpu9150_get_accel(accel);
	mpu9150_get_gyro(gyro);
	mpu9150_get_mag(mag);
}

void mpu9150_set_rate_hz(int hz) {
	rate_hz = hz;
}

static THD_FUNCTION(mpu_thread, arg) {
	(void)arg;
	chRegSetThreadName("MPU Sampling");

	is_running = true;
	mpu_tp = chThdGetSelfX();

	static int16_t raw_accel_gyro_mag_tmp[9];
#if USE_MAGNETOMETER
	static int mag_cnt = MAG_DIV;
#endif
	static systime_t iteration_timer = 0;
	static int identical_reads = 0;

	iteration_timer = chVTGetSystemTime();

	for(;;) {
		if (should_stop) {
			is_running = false;
			return;
		}

		if (get_raw_accel_gyro(raw_accel_gyro_mag_tmp)) {
			int is_identical = 1;
			for (int i = 0;i < 6;i++) {
				if (raw_accel_gyro_mag_tmp[i] != raw_accel_gyro_mag_no_offset[i]) {
					is_identical = 0;
					break;
				}
			}

			if (is_identical) {
				identical_reads++;
			} else {
				identical_reads = 0;
			}

			if (identical_reads >= MAX_IDENTICAL_READS) {
				failed_reads++;
				chThdSleepMicroseconds(FAIL_DELAY_US);
				reset_init_mpu();
				iteration_timer = chVTGetSystemTime();
			} else {
				memcpy((uint16_t*)raw_accel_gyro_mag_no_offset, raw_accel_gyro_mag_tmp, sizeof(raw_accel_gyro_mag));
				raw_accel_gyro_mag_tmp[3] -= mpu9150_gyro_offsets[0];
				raw_accel_gyro_mag_tmp[4] -= mpu9150_gyro_offsets[1];
				raw_accel_gyro_mag_tmp[5] -= mpu9150_gyro_offsets[2];
				memcpy((uint16_t*)raw_accel_gyro_mag, raw_accel_gyro_mag_tmp, sizeof(raw_accel_gyro_mag));

				update_time_diff = chVTGetSystemTime() - last_update_time;
				last_update_time = chVTGetSystemTime();

				if (read_callback) {
					float tmp_accel[3], tmp_gyro[3], tmp_mag[3];
					mpu9150_get_accel_gyro_mag(tmp_accel, tmp_gyro, tmp_mag);
					read_callback(tmp_accel, tmp_gyro, tmp_mag);
				}

#if USE_MAGNETOMETER
				mag_cnt++;
				if (mag_cnt >= MAG_DIV) {
					mag_cnt = 0;
					mag_updated = 1;

					int16_t raw_mag_tmp[3];

					if (get_raw_mag(raw_mag_tmp)) {
						memcpy((uint16_t*)raw_accel_gyro_mag_tmp + 6, raw_mag_tmp, sizeof(raw_mag_tmp));
					} else {
						failed_mag_reads++;
						chThdSleepMicroseconds(FAIL_DELAY_US);
						reset_init_mpu();
						iteration_timer = chVTGetSystemTime();
					}
				} else {
					mag_updated = 0;
				}
#endif
			}
		} else {
			failed_reads++;
			chThdSleepMicroseconds(FAIL_DELAY_US);
			reset_init_mpu();
			iteration_timer = chVTGetSystemTime();
		}

<<<<<<< HEAD
		iteration_timer += US2ST((int)((1000.0 / config.hertz) * 1000.0));
=======
		iteration_timer += US2ST(1000000 / rate_hz);
>>>>>>> e694aeca
		systime_t time_start = chVTGetSystemTime();
		if (iteration_timer > time_start) {
			chThdSleep(iteration_timer - time_start);
		} else {
			chThdSleepMicroseconds((int)(((1000.0 / config.hertz) * 1000.0)/2));
			iteration_timer = chVTGetSystemTime();
		}
	}
}

static int reset_init_mpu(void) {
	i2c_bb_restore_bus(&i2cs);

	// Set clock source to gyro x
	tx_buf[0] = MPU9150_PWR_MGMT_1;
	tx_buf[1] = 0x01;
	bool res = i2c_bb_tx_rx(&i2cs, mpu_addr, tx_buf, 2, rx_buf, 0);

	// Try the other address
	if (!res) {
		if (mpu_addr == MPU_ADDR1) {
			mpu_addr = MPU_ADDR2;
		} else {
			mpu_addr = MPU_ADDR1;
		}

		// Set clock source to gyro x
		tx_buf[0] = MPU9150_PWR_MGMT_1;
		tx_buf[1] = 0x01;
		res = i2c_bb_tx_rx(&i2cs, mpu_addr, tx_buf, 2, rx_buf, 0);

		if (!res) {
			return 0;
		}
	}

	// Set accelerometer full-scale range to +/- 16g
	tx_buf[0] = MPU9150_ACCEL_CONFIG;
	tx_buf[1] = MPU9150_ACCEL_FS_16 << MPU9150_ACONFIG_AFS_SEL_BIT;
	res = i2c_bb_tx_rx(&i2cs, mpu_addr, tx_buf, 2, rx_buf, 0);

	if (!res) {
		return 0;
	}

	// Set gyroscope full-scale range to +/- 2000 deg/s
	tx_buf[0] = MPU9150_GYRO_CONFIG;
	tx_buf[1] = MPU9150_GYRO_FS_2000 << MPU9150_GCONFIG_FS_SEL_BIT;
	res = i2c_bb_tx_rx(&i2cs, mpu_addr, tx_buf, 2, rx_buf, 0);

	if (!res) {
		return 0;
	}

	// Set low pass filter to 256Hz (1ms delay)
	tx_buf[0] = MPU9150_CONFIG;
	tx_buf[1] = MPU9150_DLPF_BW_256;
	res = i2c_bb_tx_rx(&i2cs, mpu_addr, tx_buf, 2, rx_buf, 0);

	if (!res) {
		return 0;
	}

#if USE_MAGNETOMETER
	// Set the i2c bypass enable pin to true to access the magnetometer
	tx_buf[0] = MPU9150_INT_PIN_CFG;
	tx_buf[1] = 0x02;
	res = i2c_bb_tx_rx(&i2cs, mpu_addr, tx_buf, 2, rx_buf, 0);

	if (!res) {
		return 0;
	}
#endif

	is_mpu9250 = read_single_reg(MPU9150_WHO_AM_I) == 0x71;

	return 1;
}

static int get_raw_accel_gyro(int16_t* accel_gyro) {
	tx_buf[0] = MPU9150_ACCEL_XOUT_H;
	bool res = i2c_bb_tx_rx(&i2cs, mpu_addr, tx_buf, 1, rx_buf, 14);

	if (!res) {
		return 0;
	}

	// Acceleration
	for (int i = 0;i < 3; i++) {
		accel_gyro[i] = ((int16_t) ((uint16_t) rx_buf[2 * i] << 8)
				+ rx_buf[2 * i + 1]);
	}

	// Angular rate
	for (int i = 4;i < 7; i++) {
		accel_gyro[i - 1] = ((int16_t) ((uint16_t) rx_buf[2 * i] << 8)
				+ rx_buf[2 * i + 1]);
	}

	return 1;
}

static uint8_t read_single_reg(uint8_t reg) {
	uint8_t rxb[2];
	uint8_t txb[2];

	txb[0] = reg;
	bool res = i2c_bb_tx_rx(&i2cs, mpu_addr, txb, 1, rxb, 1);

	if (res) {
		return rxb[0];
	} else {
		return 0;
	}
}

#if USE_MAGNETOMETER
static int get_raw_mag(int16_t* mag) {
	tx_buf[0] = MPU9150_HXL;
	bool res = i2c_bb_tx_rx(&i2cs, 0x0C, tx_buf, 1, rx_buf, 6);

	if (!res) {
		return 0;
	}

	for (int i = 0; i < 3; i++) {
		mag[i] = ((int16_t) ((uint16_t) rx_buf[2 * i + 1] << 8) + rx_buf[2 * i]);
	}

	// Start the measurement for the next iteration
	tx_buf[0] = MPU9150_CNTL;
	tx_buf[1] = 0x01;
	res = i2c_bb_tx_rx(&i2cs, 0x0C, tx_buf, 2, rx_buf, 0);

	if (!res) {
		return 0;
	}

	return 1;
}
#endif<|MERGE_RESOLUTION|>--- conflicted
+++ resolved
@@ -57,13 +57,9 @@
 static i2c_bb_state i2cs;
 static volatile int16_t mpu9150_gyro_offsets[3];
 static volatile bool mpu_found;
-<<<<<<< HEAD
-static imu_config config;
-=======
 static volatile bool is_running;
 static volatile bool should_stop;
 static volatile int rate_hz = 200;
->>>>>>> e694aeca
 
 // Private functions
 static int reset_init_mpu(void);
@@ -368,11 +364,7 @@
 			iteration_timer = chVTGetSystemTime();
 		}
 
-<<<<<<< HEAD
-		iteration_timer += US2ST((int)((1000.0 / config.hertz) * 1000.0));
-=======
 		iteration_timer += US2ST(1000000 / rate_hz);
->>>>>>> e694aeca
 		systime_t time_start = chVTGetSystemTime();
 		if (iteration_timer > time_start) {
 			chThdSleep(iteration_timer - time_start);
